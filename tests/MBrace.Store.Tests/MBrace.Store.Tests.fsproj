﻿<?xml version="1.0" encoding="utf-8"?>
<Project ToolsVersion="12.0" DefaultTargets="Build" xmlns="http://schemas.microsoft.com/developer/msbuild/2003">
  <Import Project="$(MSBuildExtensionsPath)\$(MSBuildToolsVersion)\Microsoft.Common.props" Condition="Exists('$(MSBuildExtensionsPath)\$(MSBuildToolsVersion)\Microsoft.Common.props')" />
  <PropertyGroup>
    <Configuration Condition=" '$(Configuration)' == '' ">Debug</Configuration>
    <Platform Condition=" '$(Platform)' == '' ">AnyCPU</Platform>
    <SchemaVersion>2.0</SchemaVersion>
    <ProjectGuid>b04b2ab2-eb56-4236-aa8e-8a4f9a3ab488</ProjectGuid>
    <OutputType>Library</OutputType>
    <RootNamespace>MBrace.Store.Tests</RootNamespace>
    <AssemblyName>MBrace.Store.Tests</AssemblyName>
    <TargetFrameworkVersion>v4.5</TargetFrameworkVersion>
    <TargetFSharpCoreVersion>4.3.1.0</TargetFSharpCoreVersion>
    <Name>MBrace.Store.Tests</Name>
  </PropertyGroup>
  <PropertyGroup Condition=" '$(Configuration)|$(Platform)' == 'Debug|AnyCPU' ">
    <DebugSymbols>true</DebugSymbols>
    <DebugType>full</DebugType>
    <Optimize>false</Optimize>
    <Tailcalls>false</Tailcalls>
    <OutputPath>..\..\bin\</OutputPath>
    <DefineConstants>DEBUG;TRACE</DefineConstants>
    <WarningLevel>3</WarningLevel>
    <DocumentationFile>..\..\bin\MBrace.Store.Tests.XML</DocumentationFile>
  </PropertyGroup>
  <PropertyGroup Condition=" '$(Configuration)|$(Platform)' == 'Release|AnyCPU' ">
    <DebugType>pdbonly</DebugType>
    <Optimize>true</Optimize>
    <Tailcalls>true</Tailcalls>
    <OutputPath>..\..\bin\</OutputPath>
    <DefineConstants>TRACE</DefineConstants>
    <WarningLevel>3</WarningLevel>
    <DocumentationFile>..\..\bin\MBrace.Store.Tests.XML</DocumentationFile>
  </PropertyGroup>
  <PropertyGroup>
    <MinimumVisualStudioVersion Condition="'$(MinimumVisualStudioVersion)' == ''">11</MinimumVisualStudioVersion>
  </PropertyGroup>
  <Choose>
    <When Condition="'$(VisualStudioVersion)' == '11.0'">
      <PropertyGroup Condition="Exists('$(MSBuildExtensionsPath32)\..\Microsoft SDKs\F#\3.0\Framework\v4.0\Microsoft.FSharp.Targets')">
        <FSharpTargetsPath>$(MSBuildExtensionsPath32)\..\Microsoft SDKs\F#\3.0\Framework\v4.0\Microsoft.FSharp.Targets</FSharpTargetsPath>
      </PropertyGroup>
    </When>
    <Otherwise>
      <PropertyGroup Condition="Exists('$(MSBuildExtensionsPath32)\Microsoft\VisualStudio\v$(VisualStudioVersion)\FSharp\Microsoft.FSharp.Targets')">
        <FSharpTargetsPath>$(MSBuildExtensionsPath32)\Microsoft\VisualStudio\v$(VisualStudioVersion)\FSharp\Microsoft.FSharp.Targets</FSharpTargetsPath>
      </PropertyGroup>
    </Otherwise>
  </Choose>
  <Import Project="$(FSharpTargetsPath)" />
  <ItemGroup>
    <Compile Include="Config.fs" />
    <Compile Include="TestTypes.fs" />
    <Compile Include="FileStore.fs" />
    <Compile Include="TableStore.fs" />
    <Compile Include="MBraceStoreTests.fs" />
    <Compile Include="FileSystemStore.fs" />
<<<<<<< HEAD
    <Compile Include="AzureStore.fs" />
=======
>>>>>>> f38416a4
    <Content Include="App.config" />
    <None Include="paket.references" />
  </ItemGroup>
  <ItemGroup>
    <Reference Include="mscorlib" />
    <Reference Include="FSharp.Core, Version=$(TargetFSharpCoreVersion), Culture=neutral, PublicKeyToken=b03f5f7f11d50a3a">
      <Private>False</Private>
    </Reference>
    <Reference Include="System" />
    <Reference Include="System.Core" />
    <Reference Include="System.Numerics" />
<<<<<<< HEAD
    <ProjectReference Include="..\..\src\MBrace.Azure.Store\MBrace.Azure.Store.fsproj">
      <Name>MBrace.Azure.Store</Name>
      <Project>{b3d0b0bd-3b5d-4a4d-bb4c-91070cd21c85}</Project>
      <Private>True</Private>
    </ProjectReference>
=======
>>>>>>> f38416a4
    <ProjectReference Include="..\..\src\MBrace.Core\MBrace.Core.fsproj">
      <Name>MBrace.Core</Name>
      <Project>{80182c04-6e3c-486a-b3bf-0e617a837105}</Project>
      <Private>True</Private>
    </ProjectReference>
    <ProjectReference Include="..\..\src\MBrace.Library\MBrace.Library.fsproj">
      <Name>MBrace.Library</Name>
      <Project>{51606ffc-69bb-4755-8454-9e943e2b7290}</Project>
      <Private>True</Private>
    </ProjectReference>
    <ProjectReference Include="..\..\src\MBrace.Runtime.Core\MBrace.Runtime.Core.fsproj">
      <Name>MBrace.Runtime.Core</Name>
      <Project>{bb4a3241-4d46-4888-861d-a34440ecfe8b}</Project>
      <Private>True</Private>
    </ProjectReference>
    <ProjectReference Include="..\MBrace.Core.Tests\MBrace.Core.Tests.fsproj">
      <Name>MBrace.Core.Tests</Name>
      <Project>{0c3966d4-2c78-4dcf-b84b-73809f3f51bc}</Project>
      <Private>True</Private>
    </ProjectReference>
  </ItemGroup>
  <!-- To modify your build process, add your task inside one of the targets below and uncomment it. 
       Other similar extension points exist, see Microsoft.Common.targets.
  <Target Name="BeforeBuild">
  </Target>
  <Target Name="AfterBuild">
  </Target>
  -->
  <Choose>
<<<<<<< HEAD
    <When Condition="$(TargetFrameworkIdentifier) == '.NETFramework'">
      <Choose>
        <When Condition="$(TargetFrameworkVersion) == 'v1.0'">
          <ItemGroup>
            <Reference Include="nunit.framework">
              <HintPath>..\..\packages\NUnit\lib\nunit.framework.dll</HintPath>
              <Private>True</Private>
              <Paket>True</Paket>
            </Reference>
          </ItemGroup>
        </When>
        <When Condition="$(TargetFrameworkVersion) == 'v1.1'">
          <ItemGroup>
            <Reference Include="nunit.framework">
              <HintPath>..\..\packages\NUnit\lib\nunit.framework.dll</HintPath>
              <Private>True</Private>
              <Paket>True</Paket>
            </Reference>
          </ItemGroup>
        </When>
        <When Condition="$(TargetFrameworkVersion) == 'v2.0'">
          <ItemGroup>
            <Reference Include="FsUnit.NUnit">
              <HintPath>..\..\packages\FsUnit\Lib\Net20\FsUnit.NUnit.dll</HintPath>
              <Private>True</Private>
              <Paket>True</Paket>
            </Reference>
            <Reference Include="nunit.framework">
              <HintPath>..\..\packages\NUnit\lib\nunit.framework.dll</HintPath>
              <Private>True</Private>
              <Paket>True</Paket>
            </Reference>
          </ItemGroup>
        </When>
        <When Condition="$(TargetFrameworkVersion) == 'v3.5'">
          <ItemGroup>
            <Reference Include="FsUnit.NUnit">
              <HintPath>..\..\packages\FsUnit\Lib\Net20\FsUnit.NUnit.dll</HintPath>
              <Private>True</Private>
              <Paket>True</Paket>
            </Reference>
            <Reference Include="nunit.framework">
              <HintPath>..\..\packages\NUnit\lib\nunit.framework.dll</HintPath>
              <Private>True</Private>
              <Paket>True</Paket>
            </Reference>
          </ItemGroup>
        </When>
        <When Condition="$(TargetFrameworkVersion) == 'v4.0' And $(TargetFrameworkProfile) == 'Client'">
          <ItemGroup>
            <Reference Include="FsPickler">
              <HintPath>..\..\packages\FsPickler\lib\net40\FsPickler.dll</HintPath>
              <Private>True</Private>
              <Paket>True</Paket>
            </Reference>
            <Reference Include="FsUnit.NUnit">
              <HintPath>..\..\packages\FsUnit\Lib\Net40\FsUnit.NUnit.dll</HintPath>
              <Private>True</Private>
              <Paket>True</Paket>
            </Reference>
            <Reference Include="nunit.framework">
              <HintPath>..\..\packages\NUnit\lib\nunit.framework.dll</HintPath>
              <Private>True</Private>
              <Paket>True</Paket>
            </Reference>
          </ItemGroup>
        </When>
        <When Condition="$(TargetFrameworkVersion) == 'v4.0'">
          <ItemGroup>
            <Reference Include="FsPickler">
              <HintPath>..\..\packages\FsPickler\lib\net40\FsPickler.dll</HintPath>
              <Private>True</Private>
              <Paket>True</Paket>
            </Reference>
            <Reference Include="FsUnit.NUnit">
              <HintPath>..\..\packages\FsUnit\Lib\Net40\FsUnit.NUnit.dll</HintPath>
              <Private>True</Private>
              <Paket>True</Paket>
            </Reference>
            <Reference Include="nunit.framework">
              <HintPath>..\..\packages\NUnit\lib\nunit.framework.dll</HintPath>
              <Private>True</Private>
              <Paket>True</Paket>
            </Reference>
          </ItemGroup>
        </When>
        <Otherwise>
          <ItemGroup>
            <Reference Include="FsPickler">
              <HintPath>..\..\packages\FsPickler\lib\net45\FsPickler.dll</HintPath>
              <Private>True</Private>
              <Paket>True</Paket>
            </Reference>
            <Reference Include="FsUnit.NUnit">
              <HintPath>..\..\packages\FsUnit\Lib\Net40\FsUnit.NUnit.dll</HintPath>
              <Private>True</Private>
              <Paket>True</Paket>
            </Reference>
            <Reference Include="nunit.framework">
              <HintPath>..\..\packages\NUnit\lib\nunit.framework.dll</HintPath>
              <Private>True</Private>
              <Paket>True</Paket>
            </Reference>
            <Reference Include="Vagrant">
              <HintPath>..\..\packages\Vagrant\lib\net45\Vagrant.dll</HintPath>
              <Private>True</Private>
              <Paket>True</Paket>
            </Reference>
          </ItemGroup>
        </Otherwise>
      </Choose>
    </When>
    <When Condition="$(TargetFrameworkIdentifier) == 'MonoAndroid'">
      <ItemGroup>
        <Reference Include="FsPickler">
          <HintPath>..\..\packages\FsPickler\lib\net45\FsPickler.dll</HintPath>
          <Private>True</Private>
          <Paket>True</Paket>
        </Reference>
        <Reference Include="FsUnit.NUnit">
          <HintPath>..\..\packages\FsUnit\Lib\Net40\FsUnit.NUnit.dll</HintPath>
          <Private>True</Private>
          <Paket>True</Paket>
        </Reference>
        <Reference Include="nunit.framework">
          <HintPath>..\..\packages\NUnit\lib\nunit.framework.dll</HintPath>
          <Private>True</Private>
          <Paket>True</Paket>
        </Reference>
        <Reference Include="Vagrant">
          <HintPath>..\..\packages\Vagrant\lib\net45\Vagrant.dll</HintPath>
=======
    <When Condition="$(TargetFrameworkIdentifier) == '.NETFramework' And ($(TargetFrameworkVersion) == 'v4.0')">
      <ItemGroup>
        <Reference Include="FsPickler">
          <HintPath>..\..\packages\FsPickler\lib\net40\FsPickler.dll</HintPath>
>>>>>>> f38416a4
          <Private>True</Private>
          <Paket>True</Paket>
        </Reference>
      </ItemGroup>
    </When>
<<<<<<< HEAD
    <When Condition="$(TargetFrameworkIdentifier) == 'MonoTouch'">
=======
    <When Condition="($(TargetFrameworkIdentifier) == '.NETFramework' And ($(TargetFrameworkVersion) == 'v4.5' Or $(TargetFrameworkVersion) == 'v4.5.1' Or $(TargetFrameworkVersion) == 'v4.5.2' Or $(TargetFrameworkVersion) == 'v4.5.3')) Or ($(TargetFrameworkIdentifier) == 'MonoAndroid') Or ($(TargetFrameworkIdentifier) == 'MonoTouch')">
>>>>>>> f38416a4
      <ItemGroup>
        <Reference Include="FsPickler">
          <HintPath>..\..\packages\FsPickler\lib\net45\FsPickler.dll</HintPath>
          <Private>True</Private>
          <Paket>True</Paket>
        </Reference>
<<<<<<< HEAD
        <Reference Include="FsUnit.NUnit">
          <HintPath>..\..\packages\FsUnit\Lib\Net40\FsUnit.NUnit.dll</HintPath>
          <Private>True</Private>
          <Paket>True</Paket>
        </Reference>
        <Reference Include="nunit.framework">
          <HintPath>..\..\packages\NUnit\lib\nunit.framework.dll</HintPath>
          <Private>True</Private>
          <Paket>True</Paket>
        </Reference>
        <Reference Include="Vagrant">
          <HintPath>..\..\packages\Vagrant\lib\net45\Vagrant.dll</HintPath>
          <Private>True</Private>
          <Paket>True</Paket>
        </Reference>
      </ItemGroup>
    </When>
    <When Condition="$(TargetFrameworkIdentifier) == 'Silverlight'">
      <ItemGroup>
        <Reference Include="FsPickler">
          <HintPath>..\..\packages\FsPickler\lib\net45\FsPickler.dll</HintPath>
          <Private>True</Private>
          <Paket>True</Paket>
        </Reference>
        <Reference Include="FsUnit.NUnit">
          <HintPath>..\..\packages\FsUnit\Lib\Net40\FsUnit.NUnit.dll</HintPath>
          <Private>True</Private>
          <Paket>True</Paket>
        </Reference>
        <Reference Include="nunit.framework">
          <HintPath>..\..\packages\NUnit\lib\nunit.framework.dll</HintPath>
          <Private>True</Private>
          <Paket>True</Paket>
        </Reference>
        <Reference Include="Vagrant">
          <HintPath>..\..\packages\Vagrant\lib\net45\Vagrant.dll</HintPath>
=======
      </ItemGroup>
    </When>
  </Choose>
  <Choose>
    <When Condition="$(TargetFrameworkIdentifier) == '.NETFramework' And ($(TargetFrameworkVersion) == 'v2.0' Or $(TargetFrameworkVersion) == 'v3.0' Or $(TargetFrameworkVersion) == 'v3.5')">
      <ItemGroup>
        <Reference Include="FsUnit.NUnit">
          <HintPath>..\..\packages\FsUnit\Lib\Net20\FsUnit.NUnit.dll</HintPath>
>>>>>>> f38416a4
          <Private>True</Private>
          <Paket>True</Paket>
        </Reference>
      </ItemGroup>
    </When>
<<<<<<< HEAD
    <When Condition="$(TargetFrameworkIdentifier) == 'Windows'">
      <ItemGroup>
        <Reference Include="FsPickler">
          <HintPath>..\..\packages\FsPickler\lib\net45\FsPickler.dll</HintPath>
          <Private>True</Private>
          <Paket>True</Paket>
        </Reference>
=======
    <When Condition="($(TargetFrameworkIdentifier) == '.NETFramework' And ($(TargetFrameworkVersion) == 'v4.0' Or $(TargetFrameworkVersion) == 'v4.5' Or $(TargetFrameworkVersion) == 'v4.5.1' Or $(TargetFrameworkVersion) == 'v4.5.2' Or $(TargetFrameworkVersion) == 'v4.5.3')) Or ($(TargetFrameworkIdentifier) == 'MonoAndroid') Or ($(TargetFrameworkIdentifier) == 'MonoTouch')">
      <ItemGroup>
>>>>>>> f38416a4
        <Reference Include="FsUnit.NUnit">
          <HintPath>..\..\packages\FsUnit\Lib\Net40\FsUnit.NUnit.dll</HintPath>
          <Private>True</Private>
          <Paket>True</Paket>
        </Reference>
<<<<<<< HEAD
        <Reference Include="nunit.framework">
          <HintPath>..\..\packages\NUnit\lib\nunit.framework.dll</HintPath>
          <Private>True</Private>
          <Paket>True</Paket>
        </Reference>
        <Reference Include="Vagrant">
          <HintPath>..\..\packages\Vagrant\lib\net45\Vagrant.dll</HintPath>
          <Private>True</Private>
          <Paket>True</Paket>
        </Reference>
      </ItemGroup>
    </When>
    <When Condition="$(TargetFrameworkIdentifier) == 'WindowsPhoneApp'">
      <ItemGroup>
        <Reference Include="FsPickler">
          <HintPath>..\..\packages\FsPickler\lib\net45\FsPickler.dll</HintPath>
          <Private>True</Private>
          <Paket>True</Paket>
        </Reference>
        <Reference Include="FsUnit.NUnit">
          <HintPath>..\..\packages\FsUnit\Lib\Net40\FsUnit.NUnit.dll</HintPath>
          <Private>True</Private>
          <Paket>True</Paket>
        </Reference>
        <Reference Include="nunit.framework">
          <HintPath>..\..\packages\NUnit\lib\nunit.framework.dll</HintPath>
          <Private>True</Private>
          <Paket>True</Paket>
        </Reference>
=======
      </ItemGroup>
    </When>
  </Choose>
  <ItemGroup>
    <Reference Include="nunit.framework">
      <HintPath>..\..\packages\NUnit\lib\nunit.framework.dll</HintPath>
      <Private>True</Private>
      <Paket>True</Paket>
    </Reference>
  </ItemGroup>
  <Choose>
    <When Condition="($(TargetFrameworkIdentifier) == '.NETFramework' And ($(TargetFrameworkVersion) == 'v4.5' Or $(TargetFrameworkVersion) == 'v4.5.1' Or $(TargetFrameworkVersion) == 'v4.5.2' Or $(TargetFrameworkVersion) == 'v4.5.3')) Or ($(TargetFrameworkIdentifier) == 'MonoAndroid') Or ($(TargetFrameworkIdentifier) == 'MonoTouch')">
      <ItemGroup>
>>>>>>> f38416a4
        <Reference Include="Vagrant">
          <HintPath>..\..\packages\Vagrant\lib\net45\Vagrant.dll</HintPath>
          <Private>True</Private>
          <Paket>True</Paket>
        </Reference>
      </ItemGroup>
    </When>
<<<<<<< HEAD
    <Otherwise>
      <ItemGroup>
        <Reference Include="FsPickler">
          <HintPath>..\..\packages\FsPickler\lib\net45\FsPickler.dll</HintPath>
          <Private>True</Private>
          <Paket>True</Paket>
        </Reference>
        <Reference Include="FsUnit.NUnit">
          <HintPath>..\..\packages\FsUnit\Lib\Net40\FsUnit.NUnit.dll</HintPath>
          <Private>True</Private>
          <Paket>True</Paket>
        </Reference>
        <Reference Include="nunit.framework">
          <HintPath>..\..\packages\NUnit\lib\nunit.framework.dll</HintPath>
          <Private>True</Private>
          <Paket>True</Paket>
        </Reference>
        <Reference Include="Vagrant">
          <HintPath>..\..\packages\Vagrant\lib\net45\Vagrant.dll</HintPath>
          <Private>True</Private>
          <Paket>True</Paket>
        </Reference>
      </ItemGroup>
    </Otherwise>
=======
>>>>>>> f38416a4
  </Choose>
</Project><|MERGE_RESOLUTION|>--- conflicted
+++ resolved
@@ -55,10 +55,6 @@
     <Compile Include="TableStore.fs" />
     <Compile Include="MBraceStoreTests.fs" />
     <Compile Include="FileSystemStore.fs" />
-<<<<<<< HEAD
-    <Compile Include="AzureStore.fs" />
-=======
->>>>>>> f38416a4
     <Content Include="App.config" />
     <None Include="paket.references" />
   </ItemGroup>
@@ -70,14 +66,6 @@
     <Reference Include="System" />
     <Reference Include="System.Core" />
     <Reference Include="System.Numerics" />
-<<<<<<< HEAD
-    <ProjectReference Include="..\..\src\MBrace.Azure.Store\MBrace.Azure.Store.fsproj">
-      <Name>MBrace.Azure.Store</Name>
-      <Project>{b3d0b0bd-3b5d-4a4d-bb4c-91070cd21c85}</Project>
-      <Private>True</Private>
-    </ProjectReference>
-=======
->>>>>>> f38416a4
     <ProjectReference Include="..\..\src\MBrace.Core\MBrace.Core.fsproj">
       <Name>MBrace.Core</Name>
       <Project>{80182c04-6e3c-486a-b3bf-0e617a837105}</Project>
@@ -107,198 +95,22 @@
   </Target>
   -->
   <Choose>
-<<<<<<< HEAD
-    <When Condition="$(TargetFrameworkIdentifier) == '.NETFramework'">
-      <Choose>
-        <When Condition="$(TargetFrameworkVersion) == 'v1.0'">
-          <ItemGroup>
-            <Reference Include="nunit.framework">
-              <HintPath>..\..\packages\NUnit\lib\nunit.framework.dll</HintPath>
-              <Private>True</Private>
-              <Paket>True</Paket>
-            </Reference>
-          </ItemGroup>
-        </When>
-        <When Condition="$(TargetFrameworkVersion) == 'v1.1'">
-          <ItemGroup>
-            <Reference Include="nunit.framework">
-              <HintPath>..\..\packages\NUnit\lib\nunit.framework.dll</HintPath>
-              <Private>True</Private>
-              <Paket>True</Paket>
-            </Reference>
-          </ItemGroup>
-        </When>
-        <When Condition="$(TargetFrameworkVersion) == 'v2.0'">
-          <ItemGroup>
-            <Reference Include="FsUnit.NUnit">
-              <HintPath>..\..\packages\FsUnit\Lib\Net20\FsUnit.NUnit.dll</HintPath>
-              <Private>True</Private>
-              <Paket>True</Paket>
-            </Reference>
-            <Reference Include="nunit.framework">
-              <HintPath>..\..\packages\NUnit\lib\nunit.framework.dll</HintPath>
-              <Private>True</Private>
-              <Paket>True</Paket>
-            </Reference>
-          </ItemGroup>
-        </When>
-        <When Condition="$(TargetFrameworkVersion) == 'v3.5'">
-          <ItemGroup>
-            <Reference Include="FsUnit.NUnit">
-              <HintPath>..\..\packages\FsUnit\Lib\Net20\FsUnit.NUnit.dll</HintPath>
-              <Private>True</Private>
-              <Paket>True</Paket>
-            </Reference>
-            <Reference Include="nunit.framework">
-              <HintPath>..\..\packages\NUnit\lib\nunit.framework.dll</HintPath>
-              <Private>True</Private>
-              <Paket>True</Paket>
-            </Reference>
-          </ItemGroup>
-        </When>
-        <When Condition="$(TargetFrameworkVersion) == 'v4.0' And $(TargetFrameworkProfile) == 'Client'">
-          <ItemGroup>
-            <Reference Include="FsPickler">
-              <HintPath>..\..\packages\FsPickler\lib\net40\FsPickler.dll</HintPath>
-              <Private>True</Private>
-              <Paket>True</Paket>
-            </Reference>
-            <Reference Include="FsUnit.NUnit">
-              <HintPath>..\..\packages\FsUnit\Lib\Net40\FsUnit.NUnit.dll</HintPath>
-              <Private>True</Private>
-              <Paket>True</Paket>
-            </Reference>
-            <Reference Include="nunit.framework">
-              <HintPath>..\..\packages\NUnit\lib\nunit.framework.dll</HintPath>
-              <Private>True</Private>
-              <Paket>True</Paket>
-            </Reference>
-          </ItemGroup>
-        </When>
-        <When Condition="$(TargetFrameworkVersion) == 'v4.0'">
-          <ItemGroup>
-            <Reference Include="FsPickler">
-              <HintPath>..\..\packages\FsPickler\lib\net40\FsPickler.dll</HintPath>
-              <Private>True</Private>
-              <Paket>True</Paket>
-            </Reference>
-            <Reference Include="FsUnit.NUnit">
-              <HintPath>..\..\packages\FsUnit\Lib\Net40\FsUnit.NUnit.dll</HintPath>
-              <Private>True</Private>
-              <Paket>True</Paket>
-            </Reference>
-            <Reference Include="nunit.framework">
-              <HintPath>..\..\packages\NUnit\lib\nunit.framework.dll</HintPath>
-              <Private>True</Private>
-              <Paket>True</Paket>
-            </Reference>
-          </ItemGroup>
-        </When>
-        <Otherwise>
-          <ItemGroup>
-            <Reference Include="FsPickler">
-              <HintPath>..\..\packages\FsPickler\lib\net45\FsPickler.dll</HintPath>
-              <Private>True</Private>
-              <Paket>True</Paket>
-            </Reference>
-            <Reference Include="FsUnit.NUnit">
-              <HintPath>..\..\packages\FsUnit\Lib\Net40\FsUnit.NUnit.dll</HintPath>
-              <Private>True</Private>
-              <Paket>True</Paket>
-            </Reference>
-            <Reference Include="nunit.framework">
-              <HintPath>..\..\packages\NUnit\lib\nunit.framework.dll</HintPath>
-              <Private>True</Private>
-              <Paket>True</Paket>
-            </Reference>
-            <Reference Include="Vagrant">
-              <HintPath>..\..\packages\Vagrant\lib\net45\Vagrant.dll</HintPath>
-              <Private>True</Private>
-              <Paket>True</Paket>
-            </Reference>
-          </ItemGroup>
-        </Otherwise>
-      </Choose>
+    <When Condition="$(TargetFrameworkIdentifier) == '.NETFramework' And ($(TargetFrameworkVersion) == 'v4.0')">
+      <ItemGroup>
+        <Reference Include="FsPickler">
+          <HintPath>..\..\packages\FsPickler\lib\net40\FsPickler.dll</HintPath>
+          <Private>True</Private>
+          <Paket>True</Paket>
+        </Reference>
+      </ItemGroup>
     </When>
-    <When Condition="$(TargetFrameworkIdentifier) == 'MonoAndroid'">
+    <When Condition="($(TargetFrameworkIdentifier) == '.NETFramework' And ($(TargetFrameworkVersion) == 'v4.5' Or $(TargetFrameworkVersion) == 'v4.5.1' Or $(TargetFrameworkVersion) == 'v4.5.2' Or $(TargetFrameworkVersion) == 'v4.5.3')) Or ($(TargetFrameworkIdentifier) == 'MonoAndroid') Or ($(TargetFrameworkIdentifier) == 'MonoTouch')">
       <ItemGroup>
         <Reference Include="FsPickler">
           <HintPath>..\..\packages\FsPickler\lib\net45\FsPickler.dll</HintPath>
           <Private>True</Private>
           <Paket>True</Paket>
         </Reference>
-        <Reference Include="FsUnit.NUnit">
-          <HintPath>..\..\packages\FsUnit\Lib\Net40\FsUnit.NUnit.dll</HintPath>
-          <Private>True</Private>
-          <Paket>True</Paket>
-        </Reference>
-        <Reference Include="nunit.framework">
-          <HintPath>..\..\packages\NUnit\lib\nunit.framework.dll</HintPath>
-          <Private>True</Private>
-          <Paket>True</Paket>
-        </Reference>
-        <Reference Include="Vagrant">
-          <HintPath>..\..\packages\Vagrant\lib\net45\Vagrant.dll</HintPath>
-=======
-    <When Condition="$(TargetFrameworkIdentifier) == '.NETFramework' And ($(TargetFrameworkVersion) == 'v4.0')">
-      <ItemGroup>
-        <Reference Include="FsPickler">
-          <HintPath>..\..\packages\FsPickler\lib\net40\FsPickler.dll</HintPath>
->>>>>>> f38416a4
-          <Private>True</Private>
-          <Paket>True</Paket>
-        </Reference>
-      </ItemGroup>
-    </When>
-<<<<<<< HEAD
-    <When Condition="$(TargetFrameworkIdentifier) == 'MonoTouch'">
-=======
-    <When Condition="($(TargetFrameworkIdentifier) == '.NETFramework' And ($(TargetFrameworkVersion) == 'v4.5' Or $(TargetFrameworkVersion) == 'v4.5.1' Or $(TargetFrameworkVersion) == 'v4.5.2' Or $(TargetFrameworkVersion) == 'v4.5.3')) Or ($(TargetFrameworkIdentifier) == 'MonoAndroid') Or ($(TargetFrameworkIdentifier) == 'MonoTouch')">
->>>>>>> f38416a4
-      <ItemGroup>
-        <Reference Include="FsPickler">
-          <HintPath>..\..\packages\FsPickler\lib\net45\FsPickler.dll</HintPath>
-          <Private>True</Private>
-          <Paket>True</Paket>
-        </Reference>
-<<<<<<< HEAD
-        <Reference Include="FsUnit.NUnit">
-          <HintPath>..\..\packages\FsUnit\Lib\Net40\FsUnit.NUnit.dll</HintPath>
-          <Private>True</Private>
-          <Paket>True</Paket>
-        </Reference>
-        <Reference Include="nunit.framework">
-          <HintPath>..\..\packages\NUnit\lib\nunit.framework.dll</HintPath>
-          <Private>True</Private>
-          <Paket>True</Paket>
-        </Reference>
-        <Reference Include="Vagrant">
-          <HintPath>..\..\packages\Vagrant\lib\net45\Vagrant.dll</HintPath>
-          <Private>True</Private>
-          <Paket>True</Paket>
-        </Reference>
-      </ItemGroup>
-    </When>
-    <When Condition="$(TargetFrameworkIdentifier) == 'Silverlight'">
-      <ItemGroup>
-        <Reference Include="FsPickler">
-          <HintPath>..\..\packages\FsPickler\lib\net45\FsPickler.dll</HintPath>
-          <Private>True</Private>
-          <Paket>True</Paket>
-        </Reference>
-        <Reference Include="FsUnit.NUnit">
-          <HintPath>..\..\packages\FsUnit\Lib\Net40\FsUnit.NUnit.dll</HintPath>
-          <Private>True</Private>
-          <Paket>True</Paket>
-        </Reference>
-        <Reference Include="nunit.framework">
-          <HintPath>..\..\packages\NUnit\lib\nunit.framework.dll</HintPath>
-          <Private>True</Private>
-          <Paket>True</Paket>
-        </Reference>
-        <Reference Include="Vagrant">
-          <HintPath>..\..\packages\Vagrant\lib\net45\Vagrant.dll</HintPath>
-=======
       </ItemGroup>
     </When>
   </Choose>
@@ -307,60 +119,18 @@
       <ItemGroup>
         <Reference Include="FsUnit.NUnit">
           <HintPath>..\..\packages\FsUnit\Lib\Net20\FsUnit.NUnit.dll</HintPath>
->>>>>>> f38416a4
           <Private>True</Private>
           <Paket>True</Paket>
         </Reference>
       </ItemGroup>
     </When>
-<<<<<<< HEAD
-    <When Condition="$(TargetFrameworkIdentifier) == 'Windows'">
-      <ItemGroup>
-        <Reference Include="FsPickler">
-          <HintPath>..\..\packages\FsPickler\lib\net45\FsPickler.dll</HintPath>
-          <Private>True</Private>
-          <Paket>True</Paket>
-        </Reference>
-=======
     <When Condition="($(TargetFrameworkIdentifier) == '.NETFramework' And ($(TargetFrameworkVersion) == 'v4.0' Or $(TargetFrameworkVersion) == 'v4.5' Or $(TargetFrameworkVersion) == 'v4.5.1' Or $(TargetFrameworkVersion) == 'v4.5.2' Or $(TargetFrameworkVersion) == 'v4.5.3')) Or ($(TargetFrameworkIdentifier) == 'MonoAndroid') Or ($(TargetFrameworkIdentifier) == 'MonoTouch')">
       <ItemGroup>
->>>>>>> f38416a4
         <Reference Include="FsUnit.NUnit">
           <HintPath>..\..\packages\FsUnit\Lib\Net40\FsUnit.NUnit.dll</HintPath>
           <Private>True</Private>
           <Paket>True</Paket>
         </Reference>
-<<<<<<< HEAD
-        <Reference Include="nunit.framework">
-          <HintPath>..\..\packages\NUnit\lib\nunit.framework.dll</HintPath>
-          <Private>True</Private>
-          <Paket>True</Paket>
-        </Reference>
-        <Reference Include="Vagrant">
-          <HintPath>..\..\packages\Vagrant\lib\net45\Vagrant.dll</HintPath>
-          <Private>True</Private>
-          <Paket>True</Paket>
-        </Reference>
-      </ItemGroup>
-    </When>
-    <When Condition="$(TargetFrameworkIdentifier) == 'WindowsPhoneApp'">
-      <ItemGroup>
-        <Reference Include="FsPickler">
-          <HintPath>..\..\packages\FsPickler\lib\net45\FsPickler.dll</HintPath>
-          <Private>True</Private>
-          <Paket>True</Paket>
-        </Reference>
-        <Reference Include="FsUnit.NUnit">
-          <HintPath>..\..\packages\FsUnit\Lib\Net40\FsUnit.NUnit.dll</HintPath>
-          <Private>True</Private>
-          <Paket>True</Paket>
-        </Reference>
-        <Reference Include="nunit.framework">
-          <HintPath>..\..\packages\NUnit\lib\nunit.framework.dll</HintPath>
-          <Private>True</Private>
-          <Paket>True</Paket>
-        </Reference>
-=======
       </ItemGroup>
     </When>
   </Choose>
@@ -374,7 +144,6 @@
   <Choose>
     <When Condition="($(TargetFrameworkIdentifier) == '.NETFramework' And ($(TargetFrameworkVersion) == 'v4.5' Or $(TargetFrameworkVersion) == 'v4.5.1' Or $(TargetFrameworkVersion) == 'v4.5.2' Or $(TargetFrameworkVersion) == 'v4.5.3')) Or ($(TargetFrameworkIdentifier) == 'MonoAndroid') Or ($(TargetFrameworkIdentifier) == 'MonoTouch')">
       <ItemGroup>
->>>>>>> f38416a4
         <Reference Include="Vagrant">
           <HintPath>..\..\packages\Vagrant\lib\net45\Vagrant.dll</HintPath>
           <Private>True</Private>
@@ -382,32 +151,5 @@
         </Reference>
       </ItemGroup>
     </When>
-<<<<<<< HEAD
-    <Otherwise>
-      <ItemGroup>
-        <Reference Include="FsPickler">
-          <HintPath>..\..\packages\FsPickler\lib\net45\FsPickler.dll</HintPath>
-          <Private>True</Private>
-          <Paket>True</Paket>
-        </Reference>
-        <Reference Include="FsUnit.NUnit">
-          <HintPath>..\..\packages\FsUnit\Lib\Net40\FsUnit.NUnit.dll</HintPath>
-          <Private>True</Private>
-          <Paket>True</Paket>
-        </Reference>
-        <Reference Include="nunit.framework">
-          <HintPath>..\..\packages\NUnit\lib\nunit.framework.dll</HintPath>
-          <Private>True</Private>
-          <Paket>True</Paket>
-        </Reference>
-        <Reference Include="Vagrant">
-          <HintPath>..\..\packages\Vagrant\lib\net45\Vagrant.dll</HintPath>
-          <Private>True</Private>
-          <Paket>True</Paket>
-        </Reference>
-      </ItemGroup>
-    </Otherwise>
-=======
->>>>>>> f38416a4
   </Choose>
 </Project>