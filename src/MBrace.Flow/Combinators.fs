﻿namespace MBrace.Flow

open System
open System.Threading
open System.Text
open System.Collections.Concurrent
open System.Collections.Generic
open System.Linq

open Nessos.Streams
open Nessos.Streams.Internals

open MBrace.Core
open MBrace.Core.Internals
open MBrace.Store
open MBrace.Store.Internals
open MBrace.Workflows

open MBrace.Flow
open MBrace.Flow.Internals

#nowarn "444"

/// Provides CloudFlow producers.
type CloudFlow =

    /// <summary>Wraps array as a CloudFlow.</summary>
    /// <param name="source">The input array.</param>
    /// <returns>The result CloudFlow.</returns>
    static member OfArray (source : 'T []) : CloudFlow<'T> = Array.ToCloudFlow source

    /// <summary>
    ///     Creates a CloudFlow according to partitions of provided cloud collection.
    /// </summary>
    /// <param name="collection">Input cloud collection.</param>
    /// <param name="useCache">Make use of caching, if the collection supports it. Defaults to false.</param>
    /// <param name="sizeThresholdPerWorker">Restricts concurrent processing of collection partitions up to specified size per worker.</param>
    static member OfCloudCollection (collection : ICloudCollection<'T>, ?useCache:bool, ?sizeThresholdPerWorker:unit -> int64) : CloudFlow<'T> =
        CloudCollection.ToCloudFlow(collection, ?useCache = useCache, ?sizeThresholdPerWorker = sizeThresholdPerWorker)

    /// <summary>
    ///     Creates a CloudFlow instance from a finite collection of serializable enumerations.
    /// </summary>
    /// <param name="enumerations">Input enumerations.</param>
    static member OfSeqs (enumerations : seq<#seq<'T>>) : CloudFlow<'T> =
        Sequences.OfSeqs enumerations

    /// <summary>
    ///     Constructs a CloudFlow from a collection of CloudFiles using the given deserializer.
    /// </summary>
    /// <param name="paths">Cloud file input paths.</param>
    /// <param name="deserializer">Element deserialization function for cloud files. Defaults to runtime serializer.</param>
    /// <param name="enableCache">Enable use of caching for deserialized values. Defaults to false.</param>
    /// <param name="sizeThresholdPerCore">Restricts concurrent processing of collection partitions up to specified size per core. Defaults to 256MiB.</param>
    static member OfCloudFiles (paths : seq<string>, ?deserializer : System.IO.Stream -> seq<'T>, ?enableCache : bool, ?sizeThresholdPerCore : int64) : CloudFlow<'T> =
        { new CloudFlow<'T> with
            member self.DegreeOfParallelism = None
            member self.Apply<'S, 'R> (collectorf : Local<Collector<'T, 'S>>) (projection : 'S -> Local<'R>) (combiner : 'R [] -> Local<'R>) =
                cloud {
                    let sizeThresholdPerCore = defaultArg sizeThresholdPerCore (1024L * 1024L * 256L)
                    let toCloudSeq (path : string) = CloudSequence.OfCloudFile(path, ?deserializer = deserializer, ?enableCache = enableCache)
                    let! cseqs = Sequential.map toCloudSeq paths
                    let collection = new PersistedCloudFlow<'T>(cseqs)
                    let threshold () = int64 Environment.ProcessorCount * sizeThresholdPerCore
                    let collectionFlow = CloudFlow.OfCloudCollection(collection, ?useCache = enableCache, sizeThresholdPerWorker = threshold)
                    return! collectionFlow.Apply collectorf projection combiner
                }
        }

    /// <summary>
    ///     Constructs a CloudFlow from a collection of CloudFiles using the given serializer implementation.
    /// </summary>
    /// <param name="paths">Cloud file input paths.</param>
    /// <param name="serializer">Element deserialization function for cloud files.</param>
    /// <param name="enableCache">Enable use of caching for deserialized values. Defaults to false.</param>
    /// <param name="sizeThresholdPerCore">Restricts concurrent processing of collection partitions up to specified size per core. Defaults to 256MiB.</param>
    static member OfCloudFiles (paths : seq<string>, serializer : ISerializer, ?enableCache : bool, ?sizeThresholdPerCore : int64) =
        { new CloudFlow<'T> with
            member self.DegreeOfParallelism = None
            member self.Apply<'S, 'R> (collectorf : Local<Collector<'T, 'S>>) (projection : 'S -> Local<'R>) (combiner : 'R [] -> Local<'R>) =
                cloud {
                    let deserializer (stream : System.IO.Stream) = serializer.SeqDeserialize(stream, leaveOpen = false)
                    let filesFlow = CloudFlow.OfCloudFiles(paths, deserializer, ?enableCache = enableCache, ?sizeThresholdPerCore = sizeThresholdPerCore)
                    return! filesFlow.Apply collectorf projection combiner
                }
        }

    /// <summary>
    ///     Constructs a CloudFlow from a collection of text files using the given reader.
    /// </summary>
    /// <param name="paths">Cloud file input paths.</param>
    /// <param name="deserializer">A function to transform the contents of a CloudFile to a stream of elements.</param>
    /// <param name="enableCache">Enable use of caching for deserialized values. Defaults to false.</param>
    /// <param name="sizeThresholdPerCore">Restricts concurrent processing of collection partitions up to specified size per core. Defaults to 256MiB.</param>
    static member OfCloudFiles (paths : seq<string>, deserializer : System.IO.TextReader -> seq<'T>, ?encoding : Encoding, ?enableCache : bool, ?sizeThresholdPerCore : int64) : CloudFlow<'T> =
        { new CloudFlow<'T> with
            member self.DegreeOfParallelism = None
            member self.Apply<'S, 'R> (collectorf : Local<Collector<'T, 'S>>) (projection : 'S -> Local<'R>) (combiner : 'R [] -> Local<'R>) =
                cloud {
                    let deserializer (stream : System.IO.Stream) =
                        let sr =
                            match encoding with
                            | None -> new System.IO.StreamReader(stream)
                            | Some e -> new System.IO.StreamReader(stream, e)

                        deserializer sr

                    let filesFlow = CloudFlow.OfCloudFiles(paths, deserializer, ?enableCache = enableCache, ?sizeThresholdPerCore = sizeThresholdPerCore)
                    return! filesFlow.Apply collectorf projection combiner
                }
        }

    /// <summary>
    ///     Constructs a CloudFlow of lines from a collection of text files.
    /// </summary>
    /// <param name="paths">Paths to input cloud files.</param>
    /// <param name="encoding">Optional encoding.</param>
    static member OfCloudFilesByLine (paths : seq<string>, ?encoding : Encoding, ?sizeThresholdPerCore : int64) : CloudFlow<string> =
        { new CloudFlow<string> with
            member self.DegreeOfParallelism = None
            member self.Apply<'S, 'R> (collectorf : Local<Collector<string, 'S>>) (projection : 'S -> Local<'R>) (combiner : 'R [] -> Local<'R>) = cloud {
                let flow = CloudFlow.OfCloudFiles (paths, (fun stream -> TextReaders.ReadLines(stream, ?encoding = encoding)), ?sizeThresholdPerCore = sizeThresholdPerCore)
                return! flow.Apply collectorf projection combiner
            }
        }

    /// <summary>
    ///     Constructs a CloudFlow of all files in provided cloud directory using the given deserializer.
    /// </summary>
    /// <param name="dirPath">Input CloudDirectory.</param>
    /// <param name="deserializer">Element deserialization function for cloud files. Defaults to runtime serializer.</param>
    /// <param name="enableCache">Enable use of caching for deserialized values. Defaults to false.</param>
    /// <param name="sizeThresholdPerCore">Restricts concurrent processing of collection partitions up to specified size per core. Defaults to 256MiB.</param>
    static member OfCloudDirectory (dirPath : string, ?deserializer : System.IO.Stream -> seq<'T>, ?enableCache : bool, ?sizeThresholdPerCore : int64) : CloudFlow<'T> =
        { new CloudFlow<'T> with
            member self.DegreeOfParallelism = None
            member self.Apply<'S, 'R> (collectorf : Local<Collector<'T, 'S>>) (projection : 'S -> Local<'R>) (combiner : 'R [] -> Local<'R>) = cloud {
                let! files = CloudFile.Enumerate dirPath
                let paths = files |> Array.map (fun f -> f.Path)
                let flow = CloudFlow.OfCloudFiles(paths, ?deserializer = deserializer, ?enableCache = enableCache, ?sizeThresholdPerCore = sizeThresholdPerCore)
                return! flow.Apply collectorf projection combiner
            }
        }

    /// <summary>
    ///      Constructs a CloudFlow of all files in provided cloud directory using the given serializer implementation.
    /// </summary>
    /// <param name="dirPath">Input CloudDirectory.</param>
    /// <param name="deserializer">Element deserialization function for cloud files. Defaults to runtime serializer.</param>
    /// <param name="enableCache">Enable use of caching for deserialized values. Defaults to false.</param>
    /// <param name="sizeThresholdPerCore">Restricts concurrent processing of collection partitions up to specified size per core. Defaults to 256MiB.</param>
    static member OfCloudDirectory (dirPath : string, serializer : ISerializer, ?enableCache : bool, ?sizeThresholdPerCore : int64) : CloudFlow<'T> =
        { new CloudFlow<'T> with
            member self.DegreeOfParallelism = None
            member self.Apply<'S, 'R> (collectorf : Local<Collector<'T, 'S>>) (projection : 'S -> Local<'R>) (combiner : 'R [] -> Local<'R>) = cloud {
                let! files = CloudFile.Enumerate dirPath
                let paths = files |> Array.map (fun f -> f.Path)
                let flow = CloudFlow.OfCloudFiles(paths, serializer = serializer, ?enableCache = enableCache, ?sizeThresholdPerCore = sizeThresholdPerCore)
                return! flow.Apply collectorf projection combiner
            }
        }

    /// <summary>
    ///     Constructs a CloudFlow from all files in provided directory using the given reader.
    /// </summary>
    /// <param name="dirPath">Cloud file input paths.</param>
    /// <param name="deserializer">A function to transform the contents of a CloudFile to a stream of elements.</param>
    /// <param name="enableCache">Enable use of caching for deserialized values. Defaults to false.</param>
    /// <param name="sizeThresholdPerCore">Restricts concurrent processing of collection partitions up to specified size per core. Defaults to 256MiB.</param>
    static member OfCloudDirectory (dirPath : string, deserializer : System.IO.TextReader -> seq<'T>, ?encoding : Encoding, ?enableCache : bool, ?sizeThresholdPerCore : int64) : CloudFlow<'T> =
        { new CloudFlow<'T> with
            member self.DegreeOfParallelism = None
            member self.Apply<'S, 'R> (collectorf : Local<Collector<'T, 'S>>) (projection : 'S -> Local<'R>) (combiner : 'R [] -> Local<'R>) = cloud {
                let! files = CloudFile.Enumerate dirPath
                let paths = files |> Array.map (fun f -> f.Path)
                let flow = CloudFlow.OfCloudFiles(paths, deserializer = deserializer, ?enableCache = enableCache, ?encoding = encoding, ?sizeThresholdPerCore = sizeThresholdPerCore)
                return! flow.Apply collectorf projection combiner
            }
        }

    /// <summary>
    ///     Constructs a text CloudFlow by line from all files in supplied CloudDirectory.
    /// </summary>
    /// <param name="dirPath">Paths to input cloud files.</param>
    /// <param name="encoding">Optional encoding.</param>
    static member OfCloudDirectoryByLine (dirPath : string, ?encoding : Encoding, ?sizeThresholdPerCore : int64) : CloudFlow<string> =
        { new CloudFlow<string> with
            member self.DegreeOfParallelism = None
            member self.Apply<'S, 'R> (collectorf : Local<Collector<string, 'S>>) (projection : 'S -> Local<'R>) (combiner : 'R [] -> Local<'R>) = cloud {
                let! files = CloudFile.Enumerate dirPath
                let paths = files |> Array.map (fun f -> f.Path)
                let flow = CloudFlow.OfCloudFilesByLine(paths, ?encoding = encoding, ?sizeThresholdPerCore = sizeThresholdPerCore)
                return! flow.Apply collectorf projection combiner
            }
        }

    /// <summary>
    ///     Constructs a CloudFlow of lines from a single large text file.
    /// </summary>
    /// <param name="path">The path to the text file.</param>
    /// <param name="encoding">Optional encoding.</param>
    static member OfCloudFileByLine (path : string, ?encoding : Encoding) : CloudFlow<string> = 
        { new CloudFlow<string> with
            member self.DegreeOfParallelism = None
            member self.Apply<'S, 'R> (collectorf : Local<Collector<string, 'S>>) (projection : 'S -> Local<'R>) (combiner : 'R [] -> Local<'R>) = cloud {
                let! cseq = CloudSequence.FromLineSeparatedTextFile(path, ?encoding = encoding, enableCache = false, force = false)
                let collectionStream = CloudFlow.OfCloudCollection cseq
                return! collectionStream.Apply collectorf projection combiner
            }  
        }
       
    /// <summary>Creates a CloudFlow from the ReceivePort of a CloudChannel</summary>
    /// <param name="channel">the ReceivePort of a CloudChannel.</param>
    /// <param name="degreeOfParallelism">The number of concurrently receiving tasks</param>
    /// <returns>The result CloudFlow.</returns>
    static member OfCloudChannel (channel : IReceivePort<'T>, degreeOfParallelism : int) : CloudFlow<'T> =
        CloudChannel.ToCloudFlow(channel, degreeOfParallelism)


[<RequireQualifiedAccess; CompilationRepresentation(CompilationRepresentationFlags.ModuleSuffix)>]
/// Provides basic operations on CloudFlows.
module CloudFlow =

    // TODO : move *Gen implementations to a consumer folder in project.
    //        haven't done this yet since it complicates inlining.

    //#region Intermediate functions

    let inline private run ctx a = Cloud.RunSynchronously(a, ctx.Resources,ctx.CancellationToken)

    /// <summary>Transforms each element of the input CloudFlow.</summary>
    /// <param name="f">A function to transform items from the input CloudFlow.</param>
    /// <param name="flow">The input CloudFlow.</param>
    /// <returns>The result CloudFlow.</returns>
    let inline private mapGen  (f : ExecutionContext -> 'T -> 'R) (flow : CloudFlow<'T>) : CloudFlow<'R> =
        { new CloudFlow<'R> with
            member self.DegreeOfParallelism = flow.DegreeOfParallelism
            member self.Apply<'S, 'Result> (collectorf : Local<Collector<'R, 'S>>) (projection : 'S -> Local<'Result>) combiner =
                let collectorf' = local {
                    let! collector = collectorf
                    let! ctx = Cloud.GetExecutionContext()
                    return 
                      { new Collector<'T, 'S> with
                        member self.DegreeOfParallelism = collector.DegreeOfParallelism
                        member self.Iterator() = 
                            let { Func = iter } as iterator = collector.Iterator()
                            {   Index = iterator.Index; 
                                Func = (fun value -> iter (f ctx value));
                                Cts = iterator.Cts }
                        member self.Result = collector.Result  }
                }
                flow.Apply collectorf' projection combiner }

    /// <summary>Transforms each element of the input CloudFlow.</summary>
    /// <param name="f">A function to transform items from the input CloudFlow.</param>
    /// <param name="flow">The input CloudFlow.</param>
    /// <returns>The result CloudFlow.</returns>
    let inline map  (f : 'T -> 'R) (flow : CloudFlow<'T>) : CloudFlow<'R> =
        mapGen (fun _ x -> f x) flow

    /// <summary>Transforms each element of the input CloudFlow using a locally executing cloud function.</summary>
    /// <param name="f">A locally executing cloud function to transform items from the input CloudFlow.</param>
    /// <param name="flow">The input CloudFlow.</param>
    /// <returns>The result CloudFlow.</returns>
    let inline mapLocal (f : 'T -> Local<'R>) (flow : CloudFlow<'T>) : CloudFlow<'R> =
        mapGen (fun ctx x -> f x |> run ctx) flow

    let inline private collectGen (f : ExecutionContext -> 'T -> #seq<'R>) (flow : CloudFlow<'T>) : CloudFlow<'R> =
        { new CloudFlow<'R> with
            member self.DegreeOfParallelism = flow.DegreeOfParallelism
            member self.Apply<'S, 'Result> (collectorf : Local<Collector<'R, 'S>>) (projection : 'S -> Local<'Result>) combiner =
                let collectorf' = local {
                    let! collector = collectorf
                    let! ctx = Cloud.GetExecutionContext()
                    return 
                      { new Collector<'T, 'S> with
                        member self.DegreeOfParallelism = collector.DegreeOfParallelism
                        member self.Iterator() = 
                            let { Func = iter } as iterator = collector.Iterator()
                            {   Index = iterator.Index; 
                                Func = 
                                    (fun value -> 
                                        let (Stream streamf) = Stream.ofSeq (f ctx value)
                                        let cts = CancellationTokenSource.CreateLinkedTokenSource(iterator.Cts.Token)
                                        let { Bulk = bulk; Iterator = _ } = streamf { Complete = (fun () -> ()); Cont = iter; Cts = cts } in bulk ());
                                Cts = iterator.Cts }
                        member self.Result = collector.Result  }
                }
                flow.Apply collectorf' projection combiner }

    /// <summary>Transforms each element of the input CloudFlow to a new sequence and flattens its elements.</summary>
    /// <param name="f">A function to transform items from the input CloudFlow.</param>
    /// <param name="flow">The input CloudFlow.</param>
    /// <returns>The result CloudFlow.</returns>
    let inline collect (f : 'T -> #seq<'R>) (flow : CloudFlow<'T>) : CloudFlow<'R> =
        collectGen (fun _ x -> f x) flow 

    /// <summary>Transforms each element of the input CloudFlow to a new sequence and flattens its elements using a locally executing cloud function.</summary>
    /// <param name="f">A locally executing cloud function to transform items from the input CloudFlow.</param>
    /// <param name="flow">The input CloudFlow.</param>
    /// <returns>The result CloudFlow.</returns>
    let inline collectLocal (f : 'T -> Local<#seq<'R>>) (flow : CloudFlow<'T>) : CloudFlow<'R> =
        collectGen (fun ctx x -> f x |> run ctx) flow 

    let inline private filterGen (predicate : ExecutionContext -> 'T -> bool) (flow : CloudFlow<'T>) : CloudFlow<'T> =
        { new CloudFlow<'T> with
            member self.DegreeOfParallelism = flow.DegreeOfParallelism
            member self.Apply<'S, 'R> (collectorf : Local<Collector<'T, 'S>>) (projection : 'S -> Local<'R>) combiner =
                let collectorf' = local {
                    let! collector = collectorf
                    let! ctx = Cloud.GetExecutionContext()
                    return { new Collector<'T, 'S> with
                        member self.DegreeOfParallelism = collector.DegreeOfParallelism
                        member self.Iterator() = 
                            let { Func = iter } as iterator = collector.Iterator()
                            {   Index = iterator.Index; 
                                Func = (fun value -> if predicate ctx value then iter value else ());
                                Cts = iterator.Cts }
                        member self.Result = collector.Result }
                }
                flow.Apply collectorf' projection combiner }

    /// <summary>Filters the elements of the input CloudFlow.</summary>
    /// <param name="predicate">A function to test each source element for a condition.</param>
    /// <param name="flow">The input CloudFlow.</param>
    /// <returns>The result CloudFlow.</returns>
    let inline filter (predicate : 'T -> bool) (flow : CloudFlow<'T>) : CloudFlow<'T> =
        filterGen (fun _ x -> predicate x) flow 

    /// <summary>Filters the elements of the input CloudFlow using a locally executing cloud function.</summary>
    /// <param name="predicate">A locally executing cloud function to test each source element for a condition.</param>
    /// <param name="flow">The input CloudFlow.</param>
    /// <returns>The result CloudFlow.</returns>
    let inline filterLocal (predicate : 'T -> Local<bool>) (flow : CloudFlow<'T>) : CloudFlow<'T> =
        filterGen (fun ctx x -> predicate x |> run ctx) flow 

    /// <summary>Returns a cloud flow with a new degree of parallelism.</summary>
    /// <param name="degreeOfParallelism">The degree of parallelism.</param>
    /// <param name="flow">The input cloud flow.</param>
    /// <returns>The result cloud flow.</returns>
    let inline withDegreeOfParallelism (degreeOfParallelism : int) (flow : CloudFlow<'T>) : CloudFlow<'T> = 
        if degreeOfParallelism < 1 then
            raise <| new ArgumentOutOfRangeException("degreeOfParallelism")
        else
            { new CloudFlow<'T> with
                    member self.DegreeOfParallelism = Some degreeOfParallelism
                    member self.Apply<'S, 'R> (collectorf : Local<Collector<'T, 'S>>) (projection : 'S -> Local<'R>) combiner =
                        flow.Apply collectorf projection combiner }

    // terminal functions

    let inline private foldGen (folder : ExecutionContext -> 'State -> 'T -> 'State) (combiner : ExecutionContext -> 'State -> 'State -> 'State) 
                               (state : ExecutionContext -> 'State) (flow : CloudFlow<'T>) : Cloud<'State> =
        let collectorf (cloudCts : ICloudCancellationTokenSource) = local {  
            let results = new List<'State ref>()
            let! ctx = Cloud.GetExecutionContext()
            let cts = CancellationTokenSource.CreateLinkedTokenSource(cloudCts.Token.LocalToken)
            return
              { new Collector<'T, 'State> with
                member self.DegreeOfParallelism = flow.DegreeOfParallelism 
                member self.Iterator() = 
                    let accRef = ref <| state ctx 
                    results.Add(accRef)
                    {   Index = ref -1;
                        Func = (fun value -> accRef := folder ctx !accRef value);
                        Cts = cts }
                member self.Result = 
                    let mutable acc = state ctx
                    for result in results do
                            acc <- combiner ctx acc !result
                    acc }
        }
        cloud {
            let! cts = Cloud.CreateCancellationTokenSource()
            return! 
                flow.Apply 
                   (collectorf cts)
                   (fun x -> local { return x }) 
                   (fun values -> local { 
                       let! ctx = Cloud.GetExecutionContext()
                       let combined =
                            let mutable state = state ctx
                            for v in values do state <- combiner ctx state v
                            state
                       return combined })
        }



    /// <summary>Applies a locally executing cloud function to each element of the CloudFlow, threading an accumulator argument through the computation. If the input function is f and the elements are i0...iN, then this function computes f (... (f s i0)...) iN.</summary>
    /// <param name="folder">A locally executing cloud function that updates the state with each element from the CloudFlow.</param>
    /// <param name="combiner">A locally executing cloud function that combines partial states into a new state.</param>
    /// <param name="state">A locally executing cloud function that produces the initial state.</param>
    /// <param name="flow">The input CloudFlow.</param>
    /// <returns>The final result.</returns>
    let inline foldLocal (folder : 'State -> 'T -> Local<'State>) (combiner : 'State -> 'State -> Local<'State>) 
                         (state : unit -> Local<'State>) (flow : CloudFlow<'T>) : Cloud<'State> =
        foldGen (fun ctx x y -> run ctx (folder x y)) (fun ctx x y -> run ctx (combiner x y)) (fun ctx -> run ctx (state ())) flow

    /// <summary>Applies a function to each element of the CloudFlow, threading an accumulator argument through the computation. If the input function is f and the elements are i0...iN, then this function computes f (... (f s i0)...) iN.</summary>
    /// <param name="folder">A function that updates the state with each element from the CloudFlow.</param>
    /// <param name="combiner">A function that combines partial states into a new state.</param>
    /// <param name="state">A function that produces the initial state.</param>
    /// <param name="flow">The input CloudFlow.</param>
    /// <returns>The final result.</returns>
    let inline fold (folder : 'State -> 'T -> 'State) (combiner : 'State -> 'State -> 'State) 
                    (state : unit -> 'State) (flow : CloudFlow<'T>) : Cloud<'State> =
        foldGen (fun _ x y -> folder x y) (fun _ x y -> combiner x y) (fun _ -> state ()) flow

    let inline private foldByGen (projection : ExecutionContext -> 'T -> 'Key) 
                                 (folder : ExecutionContext -> 'State -> 'T -> 'State) 
                                 (combiner : ExecutionContext -> 'State -> 'State -> 'State) 
                                 (state : ExecutionContext -> 'State) (flow : CloudFlow<'T>) : CloudFlow<'Key * 'State> = 
        let collectorf (cloudCts : ICloudCancellationTokenSource) (totalWorkers : int) = local {
            let dict = new ConcurrentDictionary<'Key, 'State ref>()
            let! ctx = Cloud.GetExecutionContext()
            let cts = CancellationTokenSource.CreateLinkedTokenSource(cloudCts.Token.LocalToken)
            return
              { new Collector<'T,  seq<int * seq<'Key * 'State>>> with
                member self.DegreeOfParallelism = flow.DegreeOfParallelism 
                member self.Iterator() = 
                    {   Index = ref -1; 
                        Func =
                            (fun value -> 
                                    let mutable grouping = Unchecked.defaultof<_>
                                    let key = projection ctx value
                                    if dict.TryGetValue(key, &grouping) then
                                        let acc = grouping
                                        lock grouping (fun () -> acc := folder ctx !acc value) 
                                    else
                                        grouping <- ref <| state ctx
                                        if not <| dict.TryAdd(key, grouping) then
                                            dict.TryGetValue(key, &grouping) |> ignore
                                        let acc = grouping
                                        lock grouping (fun () -> acc := folder ctx !acc value) 
                                    ());
                        Cts = cts }
                member self.Result = 
                    let partitions = dict 
                                     |> Seq.groupBy (fun keyValue -> Math.Abs(keyValue.Key.GetHashCode()) % totalWorkers)
                                     |> Seq.map (fun (key, keyValues) -> (key, keyValues |> Seq.map (fun keyValue -> (keyValue.Key, !keyValue.Value))))
                    partitions }
        }
        // Phase 1
        let shuffling = 
            cloud {
                let combiner' (result : _ []) = local { return Array.concat result }
                let! totalWorkers = match flow.DegreeOfParallelism with Some n -> local { return n } | None -> Cloud.GetWorkerCount()
                let! cts = Cloud.CreateCancellationTokenSource()
                let! keyValueArray = flow.Apply (collectorf cts totalWorkers) 
                                                  (fun keyValues -> local {
                                                        let dict = new Dictionary<int, PersistedCloudFlow<'Key * 'State>>() 
                                                        for (key, value) in keyValues do
                                                            let! values = PersistedCloudFlow.New(value, cache = false)
                                                            dict.[key] <- values
                                                        let values = dict |> Seq.map (fun keyValue -> (keyValue.Key, keyValue.Value)) 
                                                        return Seq.toArray values }) combiner'
                
                let merged =
                    keyValueArray
                    |> Seq.groupBy fst
                    |> Seq.map (fun (i,kva) -> i, kva |> Seq.map snd |> PersistedCloudFlow.Concat)
                    |> Seq.toArray
                return merged
            }
        let reducerf (cloudCts : ICloudCancellationTokenSource) = local {
            let dict = new ConcurrentDictionary<'Key, 'State ref>()
            let! ctx = Cloud.GetExecutionContext()
            let cts = CancellationTokenSource.CreateLinkedTokenSource(cloudCts.Token.LocalToken)
            return { new Collector<int * PersistedCloudFlow<'Key * 'State>,  seq<'Key * 'State>> with
                member self.DegreeOfParallelism = flow.DegreeOfParallelism 
                member self.Iterator() = 
                    {   Index = ref -1; 
                        Func =
                            (fun (_, keyValues) ->
                                let keyValues = Cloud.RunSynchronously(keyValues.ToEnumerable(), ctx.Resources, ctx.CancellationToken)
                                   
                                for (key, value) in keyValues do 
                                    let mutable grouping = Unchecked.defaultof<_>
                                    if dict.TryGetValue(key, &grouping) then
                                        let acc = grouping
                                        lock grouping (fun () -> acc := combiner ctx !acc value) 
                                    else
                                        grouping <- ref <| state ctx
                                        if not <| dict.TryAdd(key, grouping) then
                                            dict.TryGetValue(key, &grouping) |> ignore
                                        let acc = grouping
                                        lock grouping (fun () -> acc := combiner ctx !acc value) 
                                ());
                        Cts = cts }
                member self.Result =
                    dict
                    |> Seq.map (fun keyValue -> (keyValue.Key, !keyValue.Value)) }
        }
        // Phase 2
        let reducer (flow : CloudFlow<int * PersistedCloudFlow<'Key * 'State>>) : Cloud<PersistedCloudFlow<'Key * 'State>> = 
            cloud {
                let combiner' (result : PersistedCloudFlow<_> []) = local { return PersistedCloudFlow.Concat result }
                let! cts = Cloud.CreateCancellationTokenSource()
                let! keyValueArray = flow.Apply (reducerf cts) (fun keyValues -> PersistedCloudFlow.New(keyValues, cache = false)) combiner'
                return keyValueArray
            }
        { new CloudFlow<'Key * 'State> with
            member self.DegreeOfParallelism = flow.DegreeOfParallelism
            member self.Apply<'S, 'R> (collectorf : Local<Collector<'Key * 'State, 'S>>) (projection : 'S -> Local<'R>) combiner =
                cloud {
                    let! result = shuffling
                    let! result' = reducer (CloudFlow.OfArray result)
                    return! (result' :> CloudFlow<_>).Apply collectorf projection combiner
                }  }


    /// <summary>Applies a key-generating function to each element of a CloudFlow and return a CloudFlow yielding unique keys and the result of the threading an accumulator. The folder, combiner and state are locally executing cloud functions.</summary>
    /// <param name="projection">A function to transform items from the input CloudFlow to keys.</param>
    /// <param name="folder">A locally executing cloud function that updates the state with each element from the CloudFlow.</param>
    /// <param name="combiner">A locally executing cloud function that combines partial states into a new state.</param>
    /// <param name="state">A locally executing cloud function that produces the initial state.</param>
    /// <param name="flow">The input CloudFlow.</param>
    /// <returns>The final result.</returns>
    let foldByLocal (projection : 'T -> Local<'Key>) 
                           (folder : 'State -> 'T -> Local<'State>) 
                           (combiner : 'State -> 'State -> Local<'State>) 
                           (state : unit -> Local<'State>) (flow : CloudFlow<'T>) : CloudFlow<'Key * 'State> = 
        foldByGen (fun ctx x -> projection x |> run ctx) (fun ctx x y -> folder x y |> run ctx) (fun ctx s1 s2 -> combiner s1 s2 |> run ctx) (fun ctx -> state () |> run ctx) flow 

    /// <summary>Applies a key-generating function to each element of a CloudFlow and return a CloudFlow yielding unique keys and the result of the threading an accumulator.</summary>
    /// <param name="projection">A function to transform items from the input CloudFlow to keys.</param>
    /// <param name="folder">A function that updates the state with each element from the CloudFlow.</param>
    /// <param name="combiner">A function that combines partial states into a new state.</param>
    /// <param name="state">A function that produces the initial state.</param>
    /// <param name="flow">The input CloudFlow.</param>
    /// <returns>The final result.</returns>
    let foldBy (projection : 'T -> 'Key) 
                      (folder : 'State -> 'T -> 'State) 
                      (combiner : 'State -> 'State -> 'State) 
                      (state : unit -> 'State) (flow : CloudFlow<'T>) : CloudFlow<'Key * 'State> = 
        foldByGen (fun _ x -> projection x) (fun _ x y -> folder x y) (fun _ s1 s2 -> combiner s1 s2) (fun _ -> state ()) flow 

    /// <summary>
    /// Applies a key-generating function to each element of a CloudFlow and return a CloudFlow yielding unique keys and their number of occurrences in the original sequence.
    /// </summary>
    /// <param name="projection">A function that maps items from the input CloudFlow to keys.</param>
    /// <param name="flow">The input CloudFlow.</param>
    let countBy (projection : 'T -> 'Key) (flow : CloudFlow<'T>) : CloudFlow<'Key * int64> =
        foldByGen (fun _ctx x -> projection x) (fun _ctx state _ -> state + 1L) (fun _ctx x y -> x + y) (fun _ctx -> 0L) flow

    /// <summary>
    /// Applies a key-generating function to each element of a CloudFlow and return a CloudFlow yielding unique keys and their number of occurrences in the original sequence.
    /// </summary>
    /// <param name="projection">A function that maps items from the input CloudFlow to keys.</param>
    /// <param name="flow">The input CloudFlow.</param>
    let countByLocal (projection : 'T -> Local<'Key>) (flow : CloudFlow<'T>) : CloudFlow<'Key * int64> =
        foldByGen (fun ctx x -> projection x |> run ctx) (fun _ctx state _ -> state + 1L) (fun _ctx x y -> x + y) (fun _ -> 0L) flow

    /// <summary>Runs the action on each element. The actions are not necessarily performed in order.</summary>
    /// <param name="flow">The input CloudFlow.</param>
    /// <returns>Nothing.</returns>
    let iter (action: 'T -> unit) (flow : CloudFlow< 'T >) : Cloud< unit > =
        fold (fun () x -> action x) (fun () () -> ()) (fun () -> ()) flow

    /// <summary>Runs the action on each element. The actions are not necessarily performed in order.</summary>
    /// <param name="flow">The input CloudFlow.</param>
    /// <returns>Nothing.</returns>
    let iterLocal (action: 'T -> Local<unit>) (flow : CloudFlow< 'T >) : Cloud< unit > =
        foldLocal (fun () x -> action x) (fun () () -> local { return () }) (fun () -> local { return () }) flow

    /// <summary>Returns the sum of the elements.</summary>
    /// <param name="flow">The input CloudFlow.</param>
    /// <returns>The sum of the elements.</returns>
    let inline sum (flow : CloudFlow< ^T >) : Cloud< ^T > 
            when ^T : (static member ( + ) : ^T * ^T -> ^T) 
            and  ^T : (static member Zero : ^T) = 
        fold (+) (+) (fun () -> LanguagePrimitives.GenericZero) flow


    /// <summary>Applies a key-generating function to each element of a CloudFlow and return the sum of the keys.</summary>
    /// <param name="flow">The input CloudFlow.</param>
    /// <returns>The sum of the keys.</returns>
    let inline sumBy projection (flow : CloudFlow< 'T >) : Cloud< ^S >
            when ^S : (static member ( + ) : ^S * ^S -> ^S) 
            and  ^S : (static member Zero : ^S) = 
        fold (fun s x -> s + projection x) (+) (fun () -> LanguagePrimitives.GenericZero) flow

    /// <summary>Applies a key-generating locally executing cloud function to each element of a CloudFlow and return the sum of the keys.</summary>
    /// <param name="flow">The input CloudFlow.</param>
    /// <returns>The sum of the keys.</returns>
    let inline sumByLocal (projection : 'T -> Local< ^Key >) (flow : CloudFlow< 'T >) : Cloud< ^Key >
            when ^Key : (static member ( + ) : ^Key * ^Key -> ^Key) 
            and  ^Key : (static member Zero : ^Key) = 
        foldGen (fun ctx s x -> s + run ctx (projection x)) (fun _ctx x y -> x + y) (fun _ctx -> LanguagePrimitives.GenericZero) flow

    /// <summary>Returns the total number of elements of the CloudFlow.</summary>
    /// <param name="flow">The input CloudFlow.</param>
    /// <returns>The total number of elements.</returns>
    let inline length (flow : CloudFlow<'T>) : Cloud<int64> =
        fold (fun acc _  -> 1L + acc) (+) (fun () -> 0L) flow

    /// <summary>Creates an array from the given CloudFlow.</summary>
    /// <param name="flow">The input CloudFlow.</param>
    /// <returns>The result array.</returns>    
    let inline toArray (flow : CloudFlow<'T>) : Cloud<'T[]> =
        cloud {
            let! arrayCollector = 
                fold (fun (acc : ArrayCollector<'T>) value -> acc.Add(value); acc)
                    (fun left right -> left.AddRange(right); left) 
                    (fun () -> new ArrayCollector<'T>()) flow 
            return arrayCollector.ToArray()
        }

    /// <summary>Creates a PersistedCloudFlow from the given CloudFlow.</summary>
    /// <param name="flow">The input CloudFlow.</param>
    /// <returns>The result PersistedCloudFlow.</returns>    
    let persist (flow : CloudFlow<'T>) : Cloud<PersistedCloudFlow<'T>> = PersistedCloudFlow.Persist(flow, enableCache = false)

    /// <summary>Creates a PersistedCloudFlow from the given CloudFlow, with its partitions cached to local memory.</summary>
    /// <param name="flow">The input CloudFlow.</param>
    /// <returns>The result PersistedCloudFlow.</returns>
    let persistCached (flow : CloudFlow<'T>) : Cloud<PersistedCloudFlow<'T>> = PersistedCloudFlow.Persist(flow, enableCache = true)

    let inline private sortByGen comparer (projection : ExecutionContext -> 'T -> 'Key) (takeCount : int) (flow : CloudFlow<'T>) : CloudFlow<'T> = 
        let collectorf (cloudCts : ICloudCancellationTokenSource) = local {  
            let results = new List<List<'T>>()
            let! ctx = Cloud.GetExecutionContext()
            let cts = CancellationTokenSource.CreateLinkedTokenSource(cloudCts.Token.LocalToken)
            return 
              { new Collector<'T, List<'Key[] * 'T []>> with
                member self.DegreeOfParallelism = flow.DegreeOfParallelism 
                member self.Iterator() = 
                    let list = new List<'T>()
                    results.Add(list)
                    {   Index = ref -1; 
                        Func = (fun value -> list.Add(value));
                        Cts = cts }
                member self.Result = 
                    let count = results |> Seq.sumBy (fun list -> list.Count)
                    let keys = Array.zeroCreate<'Key> count
                    let values = Array.zeroCreate<'T> count
                    let mutable counter = -1
                    for list in results do
                        for i = 0 to list.Count - 1 do
                            let value = list.[i]
                            counter <- counter + 1
                            keys.[counter] <- projection ctx value
                            values.[counter] <- value
                    if box comparer <> null || System.Environment.OSVersion.Platform = System.PlatformID.Unix then
                        Array.Sort(keys, values, comparer)
                    else
                        Sort.parallelSort Environment.ProcessorCount keys values

                    new List<_>(Seq.singleton
                                    (keys.Take(takeCount).ToArray(), 
                                     values.Take(takeCount).ToArray())) }
        }
        let sortByComp = 
            cloud {
                let! cts = Cloud.CreateCancellationTokenSource()
                let! results = flow.Apply (collectorf cts) (fun x -> local { return x }) (fun result -> local { match result with [||] -> return List() | _ -> return Array.reduce (fun left right -> left.AddRange(right); left) result })
                let result = 
                    let count = results |> Seq.sumBy (fun (keys, _) -> keys.Length)
                    let keys = Array.zeroCreate<'Key> count
                    let values = Array.zeroCreate<'T> count
                    let mutable counter = -1
                    for (keys', values') in results do
                        for i = 0 to keys'.Length - 1 do
                            counter <- counter + 1
                            keys.[counter] <- keys'.[i]
                            values.[counter] <- values'.[i]
                    if box comparer <> null || System.Environment.OSVersion.Platform = System.PlatformID.Unix then
                        Array.Sort(keys, values, comparer)
                    else
                        Sort.parallelSort Environment.ProcessorCount keys values

                    values.Take(takeCount).ToArray()
                return result
            }
        { new CloudFlow<'T> with
            member self.DegreeOfParallelism = flow.DegreeOfParallelism
            member self.Apply<'S, 'R> (collectorf : Local<Collector<'T, 'S>>) (projection : 'S -> Local<'R>) combiner = 
                cloud {
                    let! result = sortByComp
                    return! (CloudFlow.OfArray result).Apply collectorf projection combiner
                }  
        }

    let inline private descComparer (comparer: IComparer<'T>) = { new IComparer<'T> with member __.Compare(x,y) = -comparer.Compare(x,y) }

    /// <summary>Applies a key-generating function to each element of the input CloudFlow and yields the CloudFlow of the given length, ordered by keys.</summary>
    /// <param name="projection">A function to transform items of the input CloudFlow into comparable keys.</param>
    /// <param name="flow">The input CloudFlow.</param>
    /// <param name="takeCount">The number of elements to return.</param>
    /// <returns>The result CloudFlow.</returns>  
    let inline sortBy (projection : 'T -> 'Key) (takeCount : int) (flow : CloudFlow<'T>) : CloudFlow<'T> = 
        let comparer = _PrivateFastGenericComparerTable<'Key>.ValueCanBeNullIfDefaultSemantics
        sortByGen comparer (fun _ctx x -> projection x) takeCount flow 

    /// <summary>Applies a key-generating function to each element of the input CloudFlow and yields the CloudFlow of the given length, ordered using the given comparer for the keys.</summary>
    /// <param name="projection">A function to transform items of the input CloudFlow into comparable keys.</param>
    /// <param name="flow">The input CloudFlow.</param>
    /// <param name="takeCount">The number of elements to return.</param>
    /// <returns>The result CloudFlow.</returns>  
    let inline sortByUsing (projection : 'T -> 'Key) comparer (takeCount : int) (flow : CloudFlow<'T>) : CloudFlow<'T> = 
        sortByGen comparer (fun _ctx x -> projection x) takeCount flow 

    /// <summary>Applies a key-generating function to each element of the input CloudFlow and yields the CloudFlow of the given length, ordered descending by keys.</summary>
    /// <param name="projection">A function to transform items of the input CloudFlow into comparable keys.</param>
    /// <param name="flow">The input CloudFlow.</param>
    /// <param name="takeCount">The number of elements to return.</param>
    /// <returns>The result CloudFlow.</returns>  
    let inline sortByDescending (projection : 'T -> 'Key) (takeCount : int) (flow : CloudFlow<'T>) : CloudFlow<'T> = 
        let comparer = descComparer LanguagePrimitives.FastGenericComparer<'Key>
        sortByGen comparer (fun _ctx x -> projection x) takeCount flow 

    /// <summary>Applies a key-generating locally executing cloud function to each element of the input CloudFlow and yields the CloudFlow of the given length, ordered by keys.</summary>
    /// <param name="projection">A locally executing cloud function to transform items of the input CloudFlow into comparable keys.</param>
    /// <param name="flow">The input CloudFlow.</param>
    /// <param name="takeCount">The number of elements to return.</param>
    /// <returns>The result CloudFlow.</returns>  
    let inline sortByLocal (projection : 'T -> Local<'Key>) (takeCount : int) (flow : CloudFlow<'T>) : CloudFlow<'T> = 
        let comparer = _PrivateFastGenericComparerTable<'Key>.ValueCanBeNullIfDefaultSemantics
        sortByGen comparer (fun ctx x -> projection x |> run ctx) takeCount flow 

    /// <summary>Applies a key-generating locally executing cloud function to each element of the input CloudFlow and yields the CloudFlow of the given length, ordered by keys.</summary>
    /// <param name="projection">A locally executing cloud function to transform items of the input CloudFlow into comparable keys.</param>
    /// <param name="flow">The input CloudFlow.</param>
    /// <param name="takeCount">The number of elements to return.</param>
    /// <returns>The result CloudFlow.</returns>  
    let inline sortByUsingLocal (projection : 'T -> Local<'Key>) comparer (takeCount : int) (flow : CloudFlow<'T>) : CloudFlow<'T> = 
        sortByGen comparer (fun ctx x -> projection x |> run ctx) takeCount flow 

    /// <summary>Applies a key-generating locally executing cloud function to each element of the input CloudFlow and yields the CloudFlow of the given length, ordered by descending keys.</summary>
    /// <param name="projection">A locally executing cloud function to transform items of the input CloudFlow into comparable keys.</param>
    /// <param name="flow">The input CloudFlow.</param>
    /// <param name="takeCount">The number of elements to return.</param>
    /// <returns>The result CloudFlow.</returns>  
    let inline sortByDescendingLocal (projection : 'T -> Local<'Key>) (takeCount : int) (flow : CloudFlow<'T>) : CloudFlow<'T> = 
        let comparer = descComparer LanguagePrimitives.FastGenericComparer<'Key>
        sortByGen comparer (fun ctx x -> projection x |> run ctx) takeCount flow 

    let inline private tryFindGen (predicate : ExecutionContext -> 'T -> bool) (flow : CloudFlow<'T>) : Cloud<'T option> =
        let collectorf (cloudCts : ICloudCancellationTokenSource) =
            local {
                let! ctx = Cloud.GetExecutionContext()
                let resultRef = ref Unchecked.defaultof<'T option>
                let cts = CancellationTokenSource.CreateLinkedTokenSource(cloudCts.Token.LocalToken)
                return
                    { new Collector<'T, 'T option> with
                        member self.DegreeOfParallelism = flow.DegreeOfParallelism 
                        member self.Iterator() = 
                            {   Index = ref -1; 
                                Func = (fun value -> if predicate ctx value then resultRef := Some value; cloudCts.Cancel() else ());
                                Cts = cts }
                        member self.Result = 
                            !resultRef }
            }
        cloud {
            let! cts = Cloud.CreateCancellationTokenSource()
            return! flow.Apply (collectorf cts) (fun v -> local { return v }) (fun result -> local { return Array.tryPick id result })
        }


    /// <summary>Returns the first element for which the given function returns true. Returns None if no such element exists.</summary>
    /// <param name="predicate">A function to test each source element for a condition.</param>
    /// <param name="flow">The input cloud flow.</param>
    /// <returns>The first element for which the predicate returns true, or None if every element evaluates to false.</returns>
    let inline tryFind (predicate : 'T -> bool) (flow : CloudFlow<'T>) : Cloud<'T option> =
        tryFindGen (fun _ctx x -> predicate x) flow 

    /// <summary>Returns the first element for which the given locally executing cloud function returns true. Returns None if no such element exists.</summary>
    /// <param name="predicate">A function to test each source element for a condition.</param>
    /// <param name="flow">The input cloud flow.</param>
    /// <returns>The first element for which the predicate returns true, or None if every element evaluates to false.</returns>
    let inline tryFindLocal (predicate : 'T -> Local<bool>) (flow : CloudFlow<'T>) : Cloud<'T option> =
        tryFindGen (fun ctx x -> predicate x |> run ctx) flow 

    /// <summary>Returns the first element for which the given function returns true. Raises KeyNotFoundException if no such element exists.</summary>
    /// <param name="predicate">A function to test each source element for a condition.</param>
    /// <param name="flow">The input cloud flow.</param>
    /// <returns>The first element for which the predicate returns true.</returns>
    /// <exception cref="System.KeyNotFoundException">Thrown if the predicate evaluates to false for all the elements of the cloud flow.</exception>
    let inline find (predicate : 'T -> bool) (flow : CloudFlow<'T>) : Cloud<'T> = 
        cloud {
            let! result = tryFind predicate flow 
            return
                match result with
                | Some value -> value 
                | None -> raise <| new KeyNotFoundException()
        }

    /// <summary>Returns the first element for which the given locally executing cloud function returns true. Raises KeyNotFoundException if no such element exists.</summary>
    /// <param name="predicate">A locally executing cloud function to test each source element for a condition.</param>
    /// <param name="flow">The input cloud flow.</param>
    /// <returns>The first element for which the predicate returns true.</returns>
    /// <exception cref="System.KeyNotFoundException">Thrown if the predicate evaluates to false for all the elements of the cloud flow.</exception>
    let inline findLocal (predicate : 'T -> Local<bool>) (flow : CloudFlow<'T>) : Cloud<'T> = 
        cloud {
            let! result = tryFindLocal predicate flow 
            return
                match result with
                | Some value -> value 
                | None -> raise <| new KeyNotFoundException()
        }

    let inline private tryPickGen (chooser : ExecutionContext -> 'T -> 'R option) (flow : CloudFlow<'T>) : Cloud<'R option> = 
        
        let collectorf (cloudCts : ICloudCancellationTokenSource) = 
            local {
                let! ctx = Cloud.GetExecutionContext()
                let resultRef = ref Unchecked.defaultof<'R option>
                let cts = CancellationTokenSource.CreateLinkedTokenSource(cloudCts.Token.LocalToken)
                return 
                    { new Collector<'T, 'R option> with
                        member self.DegreeOfParallelism = flow.DegreeOfParallelism
                        member self.Iterator() = 
                            {   Index = ref -1; 
                                Func = (fun value -> match chooser ctx value with Some value' -> resultRef := Some value'; cloudCts.Cancel() | None -> ());
                                Cts = cts }
                        member self.Result = 
                            !resultRef }
            }
        cloud {
            let! cts = Cloud.CreateCancellationTokenSource()
            return! flow.Apply (collectorf cts) (fun v -> local { return v }) (fun result -> local { return Array.tryPick id result })
        }


    /// <summary>Applies the given function to successive elements, returning the first result where the function returns a Some value.</summary>
    /// <param name="chooser">A function that transforms items into options.</param>
    /// <param name="flow">The input cloud flow.</param>
    /// <returns>The first element for which the chooser returns Some, or None if every element evaluates to None.</returns>
    let inline tryPick (chooser : 'T -> 'R option) (flow : CloudFlow<'T>) : Cloud<'R option> = 
        tryPickGen (fun _ctx x -> chooser x) flow 

    /// <summary>Applies the given locally executing cloud function to successive elements, returning the first result where the function returns a Some value.</summary>
    /// <param name="chooser">A locally executing cloud function that transforms items into options.</param>
    /// <param name="flow">The input cloud flow.</param>
    /// <returns>The first element for which the chooser returns Some, or None if every element evaluates to None.</returns>
    let inline tryPickLocal (chooser : 'T -> Local<'R option>) (flow : CloudFlow<'T>) : Cloud<'R option> = 
        tryPickGen (fun ctx x -> chooser x |> run ctx) flow 

    /// <summary>Applies the given function to successive elements, returning the first result where the function returns a Some value.
    /// Raises KeyNotFoundException when every item of the cloud flow evaluates to None when the given function is applied.</summary>
    /// <param name="chooser">A function that transforms items into options.</param>
    /// <param name="flow">The input cloud flow.</param>
    /// <returns>The first element for which the chooser returns Some, or raises KeyNotFoundException if every element evaluates to None.</returns>
    /// <exception cref="System.KeyNotFoundException">Thrown if every item of the cloud flow evaluates to None when the given function is applied.</exception>
    let inline pick (chooser : 'T -> 'R option) (flow : CloudFlow<'T>) : Cloud<'R> = 
        cloud {
            let! result = tryPick chooser flow 
            return 
                match result with
                | Some value -> value 
                | None -> raise <| new KeyNotFoundException()
        }

    /// <summary>Applies the given locally executing cloud function to successive elements, returning the first result where the function returns a Some value.
    /// Raises KeyNotFoundException when every item of the cloud flow evaluates to None when the given function is applied.</summary>
    /// <param name="chooser">A locally executing cloud function that transforms items into options.</param>
    /// <param name="flow">The input cloud flow.</param>
    /// <returns>The first element for which the chooser returns Some, or raises KeyNotFoundException if every element evaluates to None.</returns>
    /// <exception cref="System.KeyNotFoundException">Thrown if every item of the cloud flow evaluates to None when the given function is applied.</exception>
    let inline pickLocal (chooser : 'T -> Local<'R option>) (flow : CloudFlow<'T>) : Cloud<'R> = 
        cloud {
            let! result = tryPickLocal chooser flow 
            return 
                match result with
                | Some value -> value 
                | None -> raise <| new KeyNotFoundException()
        }

    /// <summary>Tests if any element of the flow satisfies the given predicate.</summary>
    /// <param name="predicate">A function to test each source element for a condition.</param>
    /// <param name="flow">The input cloud flow.</param>
    /// <returns>true if any element satisfies the predicate. Otherwise, returns false.</returns>
    let inline exists (predicate : 'T -> bool) (flow : CloudFlow<'T>) : Cloud<bool> = 
        cloud {
            let! result = tryFind predicate flow 
            return 
                match result with
                | Some _ -> true
                | None -> false
        }

    /// <summary>Tests if any element of the flow satisfies the given locally executing cloud predicate.</summary>
    /// <param name="predicate">A locally executing cloud function to test each source element for a condition.</param>
    /// <param name="flow">The input cloud flow.</param>
    /// <returns>true if any element satisfies the predicate. Otherwise, returns false.</returns>
    let inline existsLocal (predicate : 'T -> Local<bool>) (flow : CloudFlow<'T>) : Cloud<bool> = 
        cloud {
            let! result = tryFindLocal predicate flow 
            return 
                match result with
                | Some _ -> true
                | None -> false
        }


    /// <summary>Tests if all elements of the parallel flow satisfy the given predicate.</summary>
    /// <param name="predicate">A function to test each source element for a condition.</param>
    /// <param name="flow">The input cloud flow.</param>
    /// <returns>true if all of the elements satisfies the predicate. Otherwise, returns false.</returns>
    let inline forall (predicate : 'T -> bool) (flow : CloudFlow<'T>) : Cloud<bool> = 
        cloud {
            let! result = exists (fun x -> not <| predicate x) flow
            return not result
        }


    /// <summary>Tests if all elements of the parallel flow satisfy the given predicate.</summary>
    /// <param name="predicate">A function to test each source element for a condition.</param>
    /// <param name="flow">The input cloud flow.</param>
    /// <returns>true if all of the elements satisfies the predicate. Otherwise, returns false.</returns>
    let inline forallLocal (predicate : 'T -> Local<bool>) (flow : CloudFlow<'T>) : Cloud<bool> = 
        cloud {
            let! result = existsLocal (fun x -> local { let! v = predicate x in return not v }) flow
            return not result
        }

    /// <summary> Returns the elements of a CloudFlow up to a specified count. </summary>
    /// <param name="n">The maximum number of items to take.</param>
    /// <param name="flow">The input CloudFlow.</param>
    /// <returns>The resulting CloudFlow.</returns>
    let inline take (n : int) (flow: CloudFlow<'T>) : CloudFlow<'T> =
        let collectorF (cloudCts : ICloudCancellationTokenSource) =
            local {
                let results = new List<List<'T>>()
                let cts = CancellationTokenSource.CreateLinkedTokenSource(cloudCts.Token.LocalToken)
                return
                    { new Collector<'T, 'T []> with
                      member __.DegreeOfParallelism = flow.DegreeOfParallelism
                      member __.Iterator() =
                          let list = new List<'T>()
                          results.Add(list)
                          { Index = ref -1
                            Func = (fun value -> if list.Count < n then list.Add(value) else cloudCts.Cancel())
                            Cts = cts }
                      member __.Result =
                          (results |> Seq.concat).Take(n) |> Seq.toArray
                     }
            }
        let gather =
            cloud {
                let! cts = Cloud.CreateCancellationTokenSource()
                let! results = flow.Apply (collectorF cts) (local.Return) (fun results -> local { return Array.concat results })
                return results.Take(n).ToArray()
            }
        { new CloudFlow<'T> with
              member __.DegreeOfParallelism = flow.DegreeOfParallelism
              member __.Apply<'S, 'R>(collectorF: Local<Collector<'T, 'S>>) (projection: 'S -> Local<'R>) combiner =
                  cloud {
                      let! result = gather
                      return! (CloudFlow.OfArray result).Apply collectorF projection combiner
                  }
        }

    /// <summary>Sends the values of CloudFlow to the SendPort of a CloudChannel</summary>
    /// <param name="channel">the SendPort of a CloudChannel.</param>
    /// <param name="flow">The input CloudFlow.</param>
    /// <returns>Nothing.</returns>
    let toCloudChannel (channel : ISendPort<'T>) (flow : CloudFlow<'T>)  : Cloud<unit> =
        flow |> iterLocal (fun v -> CloudChannel.Send(channel, v))

    /// <summary>
    ///     Returs true if the flow is empty and false otherwise.
    /// </summary>
    /// <param name="stream">The input flow.</param>
    /// <returns>true if the input flow is empty, false otherwise</returns>
    let inline isEmpty (flow : CloudFlow<'T>) : Cloud<bool> =
        cloud { let! isNotEmpty = flow |> exists (fun _ -> true) in return not isNotEmpty }


    /// <summary>Locates the maximum element of the flow by given key.</summary>
    /// <param name="projection">A function to transform items of the input flow into comparable keys.</param>
    /// <param name="source">The input flow.</param>
    /// <returns>The maximum item.</returns>
    /// <exception cref="System.ArgumentException">Thrown if the input flow is empty.</exception>
    let inline maxBy<'T, 'Key when 'Key : comparison> (projection: 'T -> 'Key) (flow: CloudFlow<'T>) : Cloud<'T> =
        cloud {
            let! result =
                foldGen (fun _ state x ->
                               let kx = projection x
                               match state with
<<<<<<< HEAD
                               | None -> Some (ref x, ref kx)
                               | Some (v, k) when !k < kx ->
                                   v := x
                                   k := kx
                                   state
=======
                               | None -> Some (x, keyOfX)
                               | Some (_, keyOfValue) when keyOfValue < keyOfX -> Some (x, keyOfX)
>>>>>>> d3d8da6d
                               | _ -> state)
                        (fun _ left right ->
                             match left, right with
                             | Some (_, k), Some (_, k') -> if !k' > !k then right else left
                             | None, _ -> right
                             | _, None -> left)
                        (fun _ -> None)
                        flow

            match result with
            | None -> return! Cloud.Raise (new System.ArgumentException("The input flow was empty.", "flow"))
            | Some (maxVal, _) -> return !maxVal
        }

    /// <summary>Locates the minimum element of the flow by given key.</summary>
    /// <param name="projection">A function to transform items of the input flow into comparable keys.</param>
    /// <param name="source">The input flow.</param>
    /// <returns>The minimum item.</returns>
    /// <exception cref="System.ArgumentException">Thrown if the input flow is empty.</exception>
    let inline minBy<'T, 'Key when 'Key : comparison> (projection : 'T -> 'Key) (flow : CloudFlow<'T>) : Cloud<'T> =
        cloud {
            let! result =
                foldGen (fun _ state x ->
                             let kx = projection x
                             match state with
<<<<<<< HEAD
                             | None -> Some (ref x, ref kx)
                             | Some (v, k) when !k > kx ->
                                 v := x
                                 k := kx
                                 state
=======
                             | None -> Some (x, keyOfX)
                             | Some (_, keyOfValue) when keyOfValue > keyOfX -> Some (x, keyOfX)
>>>>>>> d3d8da6d
                             | _ -> state)
                        (fun _ left right ->
                             match left, right with
                             | Some (_, k), Some (_, k') -> if !k' > !k then left else right
                             | None, _ -> right
                             | _, None -> left)
                        (fun _ -> None)
                        flow

            match result with
            | None -> return! Cloud.Raise (new System.ArgumentException("The input flow was empty.", "flow"))
            | Some (minVal, _) -> return !minVal
        }

    /// <summary>
    ///    Reduces the elements of the input flow to a single value via the given reducer function.
    ///    The reducer function is first applied to the first two elements of the flow.
    ///    Then, the reducer is applied on the result of the first reduction and the third element.
    //     The process continues until all the elements of the flow have been reduced.
    /// </summary>
    /// <param name="reducer">The reducer function.</param>
    /// <param name="flow">The input flow.</param>
    /// <returns>The reduced value.</returns>
    /// <exception cref="System.ArgumentException">Thrown if the input flow is empty.</exception>
    let inline reduce (reducer : 'T -> 'T -> 'T) (flow : CloudFlow<'T>) : Cloud<'T> =
        cloud {
            let! result =
                foldGen (fun _ state x -> match state with Some y -> y := reducer !y x; state | None -> Some (ref x))
                        (fun _ left right ->
                         match left, right with
                         | Some y, Some x -> y := reducer !y !x; left
                         | None, Some x -> right
                         | Some y, None -> left
                         | None, None -> left)
                        (fun _ -> None)
                        flow

            match result with
            | None -> return! Cloud.Raise (new System.ArgumentException("The input flow was empty.", "flow"))
            | Some reducedVal -> return !reducedVal
        }<|MERGE_RESOLUTION|>--- conflicted
+++ resolved
@@ -199,16 +199,16 @@
     /// </summary>
     /// <param name="path">The path to the text file.</param>
     /// <param name="encoding">Optional encoding.</param>
-    static member OfCloudFileByLine (path : string, ?encoding : Encoding) : CloudFlow<string> = 
+    static member OfCloudFileByLine (path : string, ?encoding : Encoding) : CloudFlow<string> =
         { new CloudFlow<string> with
             member self.DegreeOfParallelism = None
             member self.Apply<'S, 'R> (collectorf : Local<Collector<string, 'S>>) (projection : 'S -> Local<'R>) (combiner : 'R [] -> Local<'R>) = cloud {
                 let! cseq = CloudSequence.FromLineSeparatedTextFile(path, ?encoding = encoding, enableCache = false, force = false)
                 let collectionStream = CloudFlow.OfCloudCollection cseq
                 return! collectionStream.Apply collectorf projection combiner
-            }  
-        }
-       
+            }
+        }
+
     /// <summary>Creates a CloudFlow from the ReceivePort of a CloudChannel</summary>
     /// <param name="channel">the ReceivePort of a CloudChannel.</param>
     /// <param name="degreeOfParallelism">The number of concurrently receiving tasks</param>
@@ -239,12 +239,12 @@
                 let collectorf' = local {
                     let! collector = collectorf
                     let! ctx = Cloud.GetExecutionContext()
-                    return 
+                    return
                       { new Collector<'T, 'S> with
                         member self.DegreeOfParallelism = collector.DegreeOfParallelism
-                        member self.Iterator() = 
+                        member self.Iterator() =
                             let { Func = iter } as iterator = collector.Iterator()
-                            {   Index = iterator.Index; 
+                            {   Index = iterator.Index;
                                 Func = (fun value -> iter (f ctx value));
                                 Cts = iterator.Cts }
                         member self.Result = collector.Result  }
@@ -272,14 +272,14 @@
                 let collectorf' = local {
                     let! collector = collectorf
                     let! ctx = Cloud.GetExecutionContext()
-                    return 
+                    return
                       { new Collector<'T, 'S> with
                         member self.DegreeOfParallelism = collector.DegreeOfParallelism
-                        member self.Iterator() = 
+                        member self.Iterator() =
                             let { Func = iter } as iterator = collector.Iterator()
-                            {   Index = iterator.Index; 
-                                Func = 
-                                    (fun value -> 
+                            {   Index = iterator.Index;
+                                Func =
+                                    (fun value ->
                                         let (Stream streamf) = Stream.ofSeq (f ctx value)
                                         let cts = CancellationTokenSource.CreateLinkedTokenSource(iterator.Cts.Token)
                                         let { Bulk = bulk; Iterator = _ } = streamf { Complete = (fun () -> ()); Cont = iter; Cts = cts } in bulk ());
@@ -293,14 +293,14 @@
     /// <param name="flow">The input CloudFlow.</param>
     /// <returns>The result CloudFlow.</returns>
     let inline collect (f : 'T -> #seq<'R>) (flow : CloudFlow<'T>) : CloudFlow<'R> =
-        collectGen (fun _ x -> f x) flow 
+        collectGen (fun _ x -> f x) flow
 
     /// <summary>Transforms each element of the input CloudFlow to a new sequence and flattens its elements using a locally executing cloud function.</summary>
     /// <param name="f">A locally executing cloud function to transform items from the input CloudFlow.</param>
     /// <param name="flow">The input CloudFlow.</param>
     /// <returns>The result CloudFlow.</returns>
     let inline collectLocal (f : 'T -> Local<#seq<'R>>) (flow : CloudFlow<'T>) : CloudFlow<'R> =
-        collectGen (fun ctx x -> f x |> run ctx) flow 
+        collectGen (fun ctx x -> f x |> run ctx) flow
 
     let inline private filterGen (predicate : ExecutionContext -> 'T -> bool) (flow : CloudFlow<'T>) : CloudFlow<'T> =
         { new CloudFlow<'T> with
@@ -311,9 +311,9 @@
                     let! ctx = Cloud.GetExecutionContext()
                     return { new Collector<'T, 'S> with
                         member self.DegreeOfParallelism = collector.DegreeOfParallelism
-                        member self.Iterator() = 
+                        member self.Iterator() =
                             let { Func = iter } as iterator = collector.Iterator()
-                            {   Index = iterator.Index; 
+                            {   Index = iterator.Index;
                                 Func = (fun value -> if predicate ctx value then iter value else ());
                                 Cts = iterator.Cts }
                         member self.Result = collector.Result }
@@ -325,20 +325,20 @@
     /// <param name="flow">The input CloudFlow.</param>
     /// <returns>The result CloudFlow.</returns>
     let inline filter (predicate : 'T -> bool) (flow : CloudFlow<'T>) : CloudFlow<'T> =
-        filterGen (fun _ x -> predicate x) flow 
+        filterGen (fun _ x -> predicate x) flow
 
     /// <summary>Filters the elements of the input CloudFlow using a locally executing cloud function.</summary>
     /// <param name="predicate">A locally executing cloud function to test each source element for a condition.</param>
     /// <param name="flow">The input CloudFlow.</param>
     /// <returns>The result CloudFlow.</returns>
     let inline filterLocal (predicate : 'T -> Local<bool>) (flow : CloudFlow<'T>) : CloudFlow<'T> =
-        filterGen (fun ctx x -> predicate x |> run ctx) flow 
+        filterGen (fun ctx x -> predicate x |> run ctx) flow
 
     /// <summary>Returns a cloud flow with a new degree of parallelism.</summary>
     /// <param name="degreeOfParallelism">The degree of parallelism.</param>
     /// <param name="flow">The input cloud flow.</param>
     /// <returns>The result cloud flow.</returns>
-    let inline withDegreeOfParallelism (degreeOfParallelism : int) (flow : CloudFlow<'T>) : CloudFlow<'T> = 
+    let inline withDegreeOfParallelism (degreeOfParallelism : int) (flow : CloudFlow<'T>) : CloudFlow<'T> =
         if degreeOfParallelism < 1 then
             raise <| new ArgumentOutOfRangeException("degreeOfParallelism")
         else
@@ -349,22 +349,22 @@
 
     // terminal functions
 
-    let inline private foldGen (folder : ExecutionContext -> 'State -> 'T -> 'State) (combiner : ExecutionContext -> 'State -> 'State -> 'State) 
+    let inline private foldGen (folder : ExecutionContext -> 'State -> 'T -> 'State) (combiner : ExecutionContext -> 'State -> 'State -> 'State)
                                (state : ExecutionContext -> 'State) (flow : CloudFlow<'T>) : Cloud<'State> =
-        let collectorf (cloudCts : ICloudCancellationTokenSource) = local {  
+        let collectorf (cloudCts : ICloudCancellationTokenSource) = local {
             let results = new List<'State ref>()
             let! ctx = Cloud.GetExecutionContext()
             let cts = CancellationTokenSource.CreateLinkedTokenSource(cloudCts.Token.LocalToken)
             return
               { new Collector<'T, 'State> with
-                member self.DegreeOfParallelism = flow.DegreeOfParallelism 
-                member self.Iterator() = 
-                    let accRef = ref <| state ctx 
+                member self.DegreeOfParallelism = flow.DegreeOfParallelism
+                member self.Iterator() =
+                    let accRef = ref <| state ctx
                     results.Add(accRef)
                     {   Index = ref -1;
                         Func = (fun value -> accRef := folder ctx !accRef value);
                         Cts = cts }
-                member self.Result = 
+                member self.Result =
                     let mutable acc = state ctx
                     for result in results do
                             acc <- combiner ctx acc !result
@@ -372,11 +372,11 @@
         }
         cloud {
             let! cts = Cloud.CreateCancellationTokenSource()
-            return! 
-                flow.Apply 
+            return!
+                flow.Apply
                    (collectorf cts)
-                   (fun x -> local { return x }) 
-                   (fun values -> local { 
+                   (fun x -> local { return x })
+                   (fun values -> local {
                        let! ctx = Cloud.GetExecutionContext()
                        let combined =
                             let mutable state = state ctx
@@ -393,7 +393,7 @@
     /// <param name="state">A locally executing cloud function that produces the initial state.</param>
     /// <param name="flow">The input CloudFlow.</param>
     /// <returns>The final result.</returns>
-    let inline foldLocal (folder : 'State -> 'T -> Local<'State>) (combiner : 'State -> 'State -> Local<'State>) 
+    let inline foldLocal (folder : 'State -> 'T -> Local<'State>) (combiner : 'State -> 'State -> Local<'State>)
                          (state : unit -> Local<'State>) (flow : CloudFlow<'T>) : Cloud<'State> =
         foldGen (fun ctx x y -> run ctx (folder x y)) (fun ctx x y -> run ctx (combiner x y)) (fun ctx -> run ctx (state ())) flow
 
@@ -403,59 +403,59 @@
     /// <param name="state">A function that produces the initial state.</param>
     /// <param name="flow">The input CloudFlow.</param>
     /// <returns>The final result.</returns>
-    let inline fold (folder : 'State -> 'T -> 'State) (combiner : 'State -> 'State -> 'State) 
+    let inline fold (folder : 'State -> 'T -> 'State) (combiner : 'State -> 'State -> 'State)
                     (state : unit -> 'State) (flow : CloudFlow<'T>) : Cloud<'State> =
         foldGen (fun _ x y -> folder x y) (fun _ x y -> combiner x y) (fun _ -> state ()) flow
 
-    let inline private foldByGen (projection : ExecutionContext -> 'T -> 'Key) 
-                                 (folder : ExecutionContext -> 'State -> 'T -> 'State) 
-                                 (combiner : ExecutionContext -> 'State -> 'State -> 'State) 
-                                 (state : ExecutionContext -> 'State) (flow : CloudFlow<'T>) : CloudFlow<'Key * 'State> = 
+    let inline private foldByGen (projection : ExecutionContext -> 'T -> 'Key)
+                                 (folder : ExecutionContext -> 'State -> 'T -> 'State)
+                                 (combiner : ExecutionContext -> 'State -> 'State -> 'State)
+                                 (state : ExecutionContext -> 'State) (flow : CloudFlow<'T>) : CloudFlow<'Key * 'State> =
         let collectorf (cloudCts : ICloudCancellationTokenSource) (totalWorkers : int) = local {
             let dict = new ConcurrentDictionary<'Key, 'State ref>()
             let! ctx = Cloud.GetExecutionContext()
             let cts = CancellationTokenSource.CreateLinkedTokenSource(cloudCts.Token.LocalToken)
             return
               { new Collector<'T,  seq<int * seq<'Key * 'State>>> with
-                member self.DegreeOfParallelism = flow.DegreeOfParallelism 
-                member self.Iterator() = 
-                    {   Index = ref -1; 
+                member self.DegreeOfParallelism = flow.DegreeOfParallelism
+                member self.Iterator() =
+                    {   Index = ref -1;
                         Func =
-                            (fun value -> 
+                            (fun value ->
                                     let mutable grouping = Unchecked.defaultof<_>
                                     let key = projection ctx value
                                     if dict.TryGetValue(key, &grouping) then
                                         let acc = grouping
-                                        lock grouping (fun () -> acc := folder ctx !acc value) 
+                                        lock grouping (fun () -> acc := folder ctx !acc value)
                                     else
                                         grouping <- ref <| state ctx
                                         if not <| dict.TryAdd(key, grouping) then
                                             dict.TryGetValue(key, &grouping) |> ignore
                                         let acc = grouping
-                                        lock grouping (fun () -> acc := folder ctx !acc value) 
+                                        lock grouping (fun () -> acc := folder ctx !acc value)
                                     ());
                         Cts = cts }
-                member self.Result = 
-                    let partitions = dict 
+                member self.Result =
+                    let partitions = dict
                                      |> Seq.groupBy (fun keyValue -> Math.Abs(keyValue.Key.GetHashCode()) % totalWorkers)
                                      |> Seq.map (fun (key, keyValues) -> (key, keyValues |> Seq.map (fun keyValue -> (keyValue.Key, !keyValue.Value))))
                     partitions }
         }
         // Phase 1
-        let shuffling = 
+        let shuffling =
             cloud {
                 let combiner' (result : _ []) = local { return Array.concat result }
                 let! totalWorkers = match flow.DegreeOfParallelism with Some n -> local { return n } | None -> Cloud.GetWorkerCount()
                 let! cts = Cloud.CreateCancellationTokenSource()
-                let! keyValueArray = flow.Apply (collectorf cts totalWorkers) 
+                let! keyValueArray = flow.Apply (collectorf cts totalWorkers)
                                                   (fun keyValues -> local {
-                                                        let dict = new Dictionary<int, PersistedCloudFlow<'Key * 'State>>() 
+                                                        let dict = new Dictionary<int, PersistedCloudFlow<'Key * 'State>>()
                                                         for (key, value) in keyValues do
                                                             let! values = PersistedCloudFlow.New(value, cache = false)
                                                             dict.[key] <- values
-                                                        let values = dict |> Seq.map (fun keyValue -> (keyValue.Key, keyValue.Value)) 
+                                                        let values = dict |> Seq.map (fun keyValue -> (keyValue.Key, keyValue.Value))
                                                         return Seq.toArray values }) combiner'
-                
+
                 let merged =
                     keyValueArray
                     |> Seq.groupBy fst
@@ -468,24 +468,24 @@
             let! ctx = Cloud.GetExecutionContext()
             let cts = CancellationTokenSource.CreateLinkedTokenSource(cloudCts.Token.LocalToken)
             return { new Collector<int * PersistedCloudFlow<'Key * 'State>,  seq<'Key * 'State>> with
-                member self.DegreeOfParallelism = flow.DegreeOfParallelism 
-                member self.Iterator() = 
-                    {   Index = ref -1; 
+                member self.DegreeOfParallelism = flow.DegreeOfParallelism
+                member self.Iterator() =
+                    {   Index = ref -1;
                         Func =
                             (fun (_, keyValues) ->
                                 let keyValues = Cloud.RunSynchronously(keyValues.ToEnumerable(), ctx.Resources, ctx.CancellationToken)
-                                   
-                                for (key, value) in keyValues do 
+
+                                for (key, value) in keyValues do
                                     let mutable grouping = Unchecked.defaultof<_>
                                     if dict.TryGetValue(key, &grouping) then
                                         let acc = grouping
-                                        lock grouping (fun () -> acc := combiner ctx !acc value) 
+                                        lock grouping (fun () -> acc := combiner ctx !acc value)
                                     else
                                         grouping <- ref <| state ctx
                                         if not <| dict.TryAdd(key, grouping) then
                                             dict.TryGetValue(key, &grouping) |> ignore
                                         let acc = grouping
-                                        lock grouping (fun () -> acc := combiner ctx !acc value) 
+                                        lock grouping (fun () -> acc := combiner ctx !acc value)
                                 ());
                         Cts = cts }
                 member self.Result =
@@ -493,7 +493,7 @@
                     |> Seq.map (fun keyValue -> (keyValue.Key, !keyValue.Value)) }
         }
         // Phase 2
-        let reducer (flow : CloudFlow<int * PersistedCloudFlow<'Key * 'State>>) : Cloud<PersistedCloudFlow<'Key * 'State>> = 
+        let reducer (flow : CloudFlow<int * PersistedCloudFlow<'Key * 'State>>) : Cloud<PersistedCloudFlow<'Key * 'State>> =
             cloud {
                 let combiner' (result : PersistedCloudFlow<_> []) = local { return PersistedCloudFlow.Concat result }
                 let! cts = Cloud.CreateCancellationTokenSource()
@@ -517,11 +517,11 @@
     /// <param name="state">A locally executing cloud function that produces the initial state.</param>
     /// <param name="flow">The input CloudFlow.</param>
     /// <returns>The final result.</returns>
-    let foldByLocal (projection : 'T -> Local<'Key>) 
-                           (folder : 'State -> 'T -> Local<'State>) 
-                           (combiner : 'State -> 'State -> Local<'State>) 
-                           (state : unit -> Local<'State>) (flow : CloudFlow<'T>) : CloudFlow<'Key * 'State> = 
-        foldByGen (fun ctx x -> projection x |> run ctx) (fun ctx x y -> folder x y |> run ctx) (fun ctx s1 s2 -> combiner s1 s2 |> run ctx) (fun ctx -> state () |> run ctx) flow 
+    let foldByLocal (projection : 'T -> Local<'Key>)
+                           (folder : 'State -> 'T -> Local<'State>)
+                           (combiner : 'State -> 'State -> Local<'State>)
+                           (state : unit -> Local<'State>) (flow : CloudFlow<'T>) : CloudFlow<'Key * 'State> =
+        foldByGen (fun ctx x -> projection x |> run ctx) (fun ctx x y -> folder x y |> run ctx) (fun ctx s1 s2 -> combiner s1 s2 |> run ctx) (fun ctx -> state () |> run ctx) flow
 
     /// <summary>Applies a key-generating function to each element of a CloudFlow and return a CloudFlow yielding unique keys and the result of the threading an accumulator.</summary>
     /// <param name="projection">A function to transform items from the input CloudFlow to keys.</param>
@@ -530,11 +530,11 @@
     /// <param name="state">A function that produces the initial state.</param>
     /// <param name="flow">The input CloudFlow.</param>
     /// <returns>The final result.</returns>
-    let foldBy (projection : 'T -> 'Key) 
-                      (folder : 'State -> 'T -> 'State) 
-                      (combiner : 'State -> 'State -> 'State) 
-                      (state : unit -> 'State) (flow : CloudFlow<'T>) : CloudFlow<'Key * 'State> = 
-        foldByGen (fun _ x -> projection x) (fun _ x y -> folder x y) (fun _ s1 s2 -> combiner s1 s2) (fun _ -> state ()) flow 
+    let foldBy (projection : 'T -> 'Key)
+                      (folder : 'State -> 'T -> 'State)
+                      (combiner : 'State -> 'State -> 'State)
+                      (state : unit -> 'State) (flow : CloudFlow<'T>) : CloudFlow<'Key * 'State> =
+        foldByGen (fun _ x -> projection x) (fun _ x y -> folder x y) (fun _ s1 s2 -> combiner s1 s2) (fun _ -> state ()) flow
 
     /// <summary>
     /// Applies a key-generating function to each element of a CloudFlow and return a CloudFlow yielding unique keys and their number of occurrences in the original sequence.
@@ -567,9 +567,9 @@
     /// <summary>Returns the sum of the elements.</summary>
     /// <param name="flow">The input CloudFlow.</param>
     /// <returns>The sum of the elements.</returns>
-    let inline sum (flow : CloudFlow< ^T >) : Cloud< ^T > 
-            when ^T : (static member ( + ) : ^T * ^T -> ^T) 
-            and  ^T : (static member Zero : ^T) = 
+    let inline sum (flow : CloudFlow< ^T >) : Cloud< ^T >
+            when ^T : (static member ( + ) : ^T * ^T -> ^T)
+            and  ^T : (static member Zero : ^T) =
         fold (+) (+) (fun () -> LanguagePrimitives.GenericZero) flow
 
 
@@ -577,16 +577,16 @@
     /// <param name="flow">The input CloudFlow.</param>
     /// <returns>The sum of the keys.</returns>
     let inline sumBy projection (flow : CloudFlow< 'T >) : Cloud< ^S >
-            when ^S : (static member ( + ) : ^S * ^S -> ^S) 
-            and  ^S : (static member Zero : ^S) = 
+            when ^S : (static member ( + ) : ^S * ^S -> ^S)
+            and  ^S : (static member Zero : ^S) =
         fold (fun s x -> s + projection x) (+) (fun () -> LanguagePrimitives.GenericZero) flow
 
     /// <summary>Applies a key-generating locally executing cloud function to each element of a CloudFlow and return the sum of the keys.</summary>
     /// <param name="flow">The input CloudFlow.</param>
     /// <returns>The sum of the keys.</returns>
     let inline sumByLocal (projection : 'T -> Local< ^Key >) (flow : CloudFlow< 'T >) : Cloud< ^Key >
-            when ^Key : (static member ( + ) : ^Key * ^Key -> ^Key) 
-            and  ^Key : (static member Zero : ^Key) = 
+            when ^Key : (static member ( + ) : ^Key * ^Key -> ^Key)
+            and  ^Key : (static member Zero : ^Key) =
         foldGen (fun ctx s x -> s + run ctx (projection x)) (fun _ctx x y -> x + y) (fun _ctx -> LanguagePrimitives.GenericZero) flow
 
     /// <summary>Returns the total number of elements of the CloudFlow.</summary>
@@ -597,19 +597,19 @@
 
     /// <summary>Creates an array from the given CloudFlow.</summary>
     /// <param name="flow">The input CloudFlow.</param>
-    /// <returns>The result array.</returns>    
+    /// <returns>The result array.</returns>
     let inline toArray (flow : CloudFlow<'T>) : Cloud<'T[]> =
         cloud {
-            let! arrayCollector = 
+            let! arrayCollector =
                 fold (fun (acc : ArrayCollector<'T>) value -> acc.Add(value); acc)
-                    (fun left right -> left.AddRange(right); left) 
-                    (fun () -> new ArrayCollector<'T>()) flow 
+                    (fun left right -> left.AddRange(right); left)
+                    (fun () -> new ArrayCollector<'T>()) flow
             return arrayCollector.ToArray()
         }
 
     /// <summary>Creates a PersistedCloudFlow from the given CloudFlow.</summary>
     /// <param name="flow">The input CloudFlow.</param>
-    /// <returns>The result PersistedCloudFlow.</returns>    
+    /// <returns>The result PersistedCloudFlow.</returns>
     let persist (flow : CloudFlow<'T>) : Cloud<PersistedCloudFlow<'T>> = PersistedCloudFlow.Persist(flow, enableCache = false)
 
     /// <summary>Creates a PersistedCloudFlow from the given CloudFlow, with its partitions cached to local memory.</summary>
@@ -617,21 +617,21 @@
     /// <returns>The result PersistedCloudFlow.</returns>
     let persistCached (flow : CloudFlow<'T>) : Cloud<PersistedCloudFlow<'T>> = PersistedCloudFlow.Persist(flow, enableCache = true)
 
-    let inline private sortByGen comparer (projection : ExecutionContext -> 'T -> 'Key) (takeCount : int) (flow : CloudFlow<'T>) : CloudFlow<'T> = 
-        let collectorf (cloudCts : ICloudCancellationTokenSource) = local {  
+    let inline private sortByGen comparer (projection : ExecutionContext -> 'T -> 'Key) (takeCount : int) (flow : CloudFlow<'T>) : CloudFlow<'T> =
+        let collectorf (cloudCts : ICloudCancellationTokenSource) = local {
             let results = new List<List<'T>>()
             let! ctx = Cloud.GetExecutionContext()
             let cts = CancellationTokenSource.CreateLinkedTokenSource(cloudCts.Token.LocalToken)
-            return 
+            return
               { new Collector<'T, List<'Key[] * 'T []>> with
-                member self.DegreeOfParallelism = flow.DegreeOfParallelism 
-                member self.Iterator() = 
+                member self.DegreeOfParallelism = flow.DegreeOfParallelism
+                member self.Iterator() =
                     let list = new List<'T>()
                     results.Add(list)
-                    {   Index = ref -1; 
+                    {   Index = ref -1;
                         Func = (fun value -> list.Add(value));
                         Cts = cts }
-                member self.Result = 
+                member self.Result =
                     let count = results |> Seq.sumBy (fun list -> list.Count)
                     let keys = Array.zeroCreate<'Key> count
                     let values = Array.zeroCreate<'T> count
@@ -648,14 +648,14 @@
                         Sort.parallelSort Environment.ProcessorCount keys values
 
                     new List<_>(Seq.singleton
-                                    (keys.Take(takeCount).ToArray(), 
+                                    (keys.Take(takeCount).ToArray(),
                                      values.Take(takeCount).ToArray())) }
         }
-        let sortByComp = 
+        let sortByComp =
             cloud {
                 let! cts = Cloud.CreateCancellationTokenSource()
                 let! results = flow.Apply (collectorf cts) (fun x -> local { return x }) (fun result -> local { match result with [||] -> return List() | _ -> return Array.reduce (fun left right -> left.AddRange(right); left) result })
-                let result = 
+                let result =
                     let count = results |> Seq.sumBy (fun (keys, _) -> keys.Length)
                     let keys = Array.zeroCreate<'Key> count
                     let values = Array.zeroCreate<'T> count
@@ -675,11 +675,11 @@
             }
         { new CloudFlow<'T> with
             member self.DegreeOfParallelism = flow.DegreeOfParallelism
-            member self.Apply<'S, 'R> (collectorf : Local<Collector<'T, 'S>>) (projection : 'S -> Local<'R>) combiner = 
+            member self.Apply<'S, 'R> (collectorf : Local<Collector<'T, 'S>>) (projection : 'S -> Local<'R>) combiner =
                 cloud {
                     let! result = sortByComp
                     return! (CloudFlow.OfArray result).Apply collectorf projection combiner
-                }  
+                }
         }
 
     let inline private descComparer (comparer: IComparer<'T>) = { new IComparer<'T> with member __.Compare(x,y) = -comparer.Compare(x,y) }
@@ -688,53 +688,53 @@
     /// <param name="projection">A function to transform items of the input CloudFlow into comparable keys.</param>
     /// <param name="flow">The input CloudFlow.</param>
     /// <param name="takeCount">The number of elements to return.</param>
-    /// <returns>The result CloudFlow.</returns>  
-    let inline sortBy (projection : 'T -> 'Key) (takeCount : int) (flow : CloudFlow<'T>) : CloudFlow<'T> = 
+    /// <returns>The result CloudFlow.</returns>
+    let inline sortBy (projection : 'T -> 'Key) (takeCount : int) (flow : CloudFlow<'T>) : CloudFlow<'T> =
         let comparer = _PrivateFastGenericComparerTable<'Key>.ValueCanBeNullIfDefaultSemantics
-        sortByGen comparer (fun _ctx x -> projection x) takeCount flow 
+        sortByGen comparer (fun _ctx x -> projection x) takeCount flow
 
     /// <summary>Applies a key-generating function to each element of the input CloudFlow and yields the CloudFlow of the given length, ordered using the given comparer for the keys.</summary>
     /// <param name="projection">A function to transform items of the input CloudFlow into comparable keys.</param>
     /// <param name="flow">The input CloudFlow.</param>
     /// <param name="takeCount">The number of elements to return.</param>
-    /// <returns>The result CloudFlow.</returns>  
-    let inline sortByUsing (projection : 'T -> 'Key) comparer (takeCount : int) (flow : CloudFlow<'T>) : CloudFlow<'T> = 
-        sortByGen comparer (fun _ctx x -> projection x) takeCount flow 
+    /// <returns>The result CloudFlow.</returns>
+    let inline sortByUsing (projection : 'T -> 'Key) comparer (takeCount : int) (flow : CloudFlow<'T>) : CloudFlow<'T> =
+        sortByGen comparer (fun _ctx x -> projection x) takeCount flow
 
     /// <summary>Applies a key-generating function to each element of the input CloudFlow and yields the CloudFlow of the given length, ordered descending by keys.</summary>
     /// <param name="projection">A function to transform items of the input CloudFlow into comparable keys.</param>
     /// <param name="flow">The input CloudFlow.</param>
     /// <param name="takeCount">The number of elements to return.</param>
-    /// <returns>The result CloudFlow.</returns>  
-    let inline sortByDescending (projection : 'T -> 'Key) (takeCount : int) (flow : CloudFlow<'T>) : CloudFlow<'T> = 
+    /// <returns>The result CloudFlow.</returns>
+    let inline sortByDescending (projection : 'T -> 'Key) (takeCount : int) (flow : CloudFlow<'T>) : CloudFlow<'T> =
         let comparer = descComparer LanguagePrimitives.FastGenericComparer<'Key>
-        sortByGen comparer (fun _ctx x -> projection x) takeCount flow 
+        sortByGen comparer (fun _ctx x -> projection x) takeCount flow
 
     /// <summary>Applies a key-generating locally executing cloud function to each element of the input CloudFlow and yields the CloudFlow of the given length, ordered by keys.</summary>
     /// <param name="projection">A locally executing cloud function to transform items of the input CloudFlow into comparable keys.</param>
     /// <param name="flow">The input CloudFlow.</param>
     /// <param name="takeCount">The number of elements to return.</param>
-    /// <returns>The result CloudFlow.</returns>  
-    let inline sortByLocal (projection : 'T -> Local<'Key>) (takeCount : int) (flow : CloudFlow<'T>) : CloudFlow<'T> = 
+    /// <returns>The result CloudFlow.</returns>
+    let inline sortByLocal (projection : 'T -> Local<'Key>) (takeCount : int) (flow : CloudFlow<'T>) : CloudFlow<'T> =
         let comparer = _PrivateFastGenericComparerTable<'Key>.ValueCanBeNullIfDefaultSemantics
-        sortByGen comparer (fun ctx x -> projection x |> run ctx) takeCount flow 
+        sortByGen comparer (fun ctx x -> projection x |> run ctx) takeCount flow
 
     /// <summary>Applies a key-generating locally executing cloud function to each element of the input CloudFlow and yields the CloudFlow of the given length, ordered by keys.</summary>
     /// <param name="projection">A locally executing cloud function to transform items of the input CloudFlow into comparable keys.</param>
     /// <param name="flow">The input CloudFlow.</param>
     /// <param name="takeCount">The number of elements to return.</param>
-    /// <returns>The result CloudFlow.</returns>  
-    let inline sortByUsingLocal (projection : 'T -> Local<'Key>) comparer (takeCount : int) (flow : CloudFlow<'T>) : CloudFlow<'T> = 
-        sortByGen comparer (fun ctx x -> projection x |> run ctx) takeCount flow 
+    /// <returns>The result CloudFlow.</returns>
+    let inline sortByUsingLocal (projection : 'T -> Local<'Key>) comparer (takeCount : int) (flow : CloudFlow<'T>) : CloudFlow<'T> =
+        sortByGen comparer (fun ctx x -> projection x |> run ctx) takeCount flow
 
     /// <summary>Applies a key-generating locally executing cloud function to each element of the input CloudFlow and yields the CloudFlow of the given length, ordered by descending keys.</summary>
     /// <param name="projection">A locally executing cloud function to transform items of the input CloudFlow into comparable keys.</param>
     /// <param name="flow">The input CloudFlow.</param>
     /// <param name="takeCount">The number of elements to return.</param>
-    /// <returns>The result CloudFlow.</returns>  
-    let inline sortByDescendingLocal (projection : 'T -> Local<'Key>) (takeCount : int) (flow : CloudFlow<'T>) : CloudFlow<'T> = 
+    /// <returns>The result CloudFlow.</returns>
+    let inline sortByDescendingLocal (projection : 'T -> Local<'Key>) (takeCount : int) (flow : CloudFlow<'T>) : CloudFlow<'T> =
         let comparer = descComparer LanguagePrimitives.FastGenericComparer<'Key>
-        sortByGen comparer (fun ctx x -> projection x |> run ctx) takeCount flow 
+        sortByGen comparer (fun ctx x -> projection x |> run ctx) takeCount flow
 
     let inline private tryFindGen (predicate : ExecutionContext -> 'T -> bool) (flow : CloudFlow<'T>) : Cloud<'T option> =
         let collectorf (cloudCts : ICloudCancellationTokenSource) =
@@ -744,12 +744,12 @@
                 let cts = CancellationTokenSource.CreateLinkedTokenSource(cloudCts.Token.LocalToken)
                 return
                     { new Collector<'T, 'T option> with
-                        member self.DegreeOfParallelism = flow.DegreeOfParallelism 
-                        member self.Iterator() = 
-                            {   Index = ref -1; 
+                        member self.DegreeOfParallelism = flow.DegreeOfParallelism
+                        member self.Iterator() =
+                            {   Index = ref -1;
                                 Func = (fun value -> if predicate ctx value then resultRef := Some value; cloudCts.Cancel() else ());
                                 Cts = cts }
-                        member self.Result = 
+                        member self.Result =
                             !resultRef }
             }
         cloud {
@@ -763,26 +763,26 @@
     /// <param name="flow">The input cloud flow.</param>
     /// <returns>The first element for which the predicate returns true, or None if every element evaluates to false.</returns>
     let inline tryFind (predicate : 'T -> bool) (flow : CloudFlow<'T>) : Cloud<'T option> =
-        tryFindGen (fun _ctx x -> predicate x) flow 
+        tryFindGen (fun _ctx x -> predicate x) flow
 
     /// <summary>Returns the first element for which the given locally executing cloud function returns true. Returns None if no such element exists.</summary>
     /// <param name="predicate">A function to test each source element for a condition.</param>
     /// <param name="flow">The input cloud flow.</param>
     /// <returns>The first element for which the predicate returns true, or None if every element evaluates to false.</returns>
     let inline tryFindLocal (predicate : 'T -> Local<bool>) (flow : CloudFlow<'T>) : Cloud<'T option> =
-        tryFindGen (fun ctx x -> predicate x |> run ctx) flow 
+        tryFindGen (fun ctx x -> predicate x |> run ctx) flow
 
     /// <summary>Returns the first element for which the given function returns true. Raises KeyNotFoundException if no such element exists.</summary>
     /// <param name="predicate">A function to test each source element for a condition.</param>
     /// <param name="flow">The input cloud flow.</param>
     /// <returns>The first element for which the predicate returns true.</returns>
     /// <exception cref="System.KeyNotFoundException">Thrown if the predicate evaluates to false for all the elements of the cloud flow.</exception>
-    let inline find (predicate : 'T -> bool) (flow : CloudFlow<'T>) : Cloud<'T> = 
-        cloud {
-            let! result = tryFind predicate flow 
+    let inline find (predicate : 'T -> bool) (flow : CloudFlow<'T>) : Cloud<'T> =
+        cloud {
+            let! result = tryFind predicate flow
             return
                 match result with
-                | Some value -> value 
+                | Some value -> value
                 | None -> raise <| new KeyNotFoundException()
         }
 
@@ -791,30 +791,30 @@
     /// <param name="flow">The input cloud flow.</param>
     /// <returns>The first element for which the predicate returns true.</returns>
     /// <exception cref="System.KeyNotFoundException">Thrown if the predicate evaluates to false for all the elements of the cloud flow.</exception>
-    let inline findLocal (predicate : 'T -> Local<bool>) (flow : CloudFlow<'T>) : Cloud<'T> = 
-        cloud {
-            let! result = tryFindLocal predicate flow 
+    let inline findLocal (predicate : 'T -> Local<bool>) (flow : CloudFlow<'T>) : Cloud<'T> =
+        cloud {
+            let! result = tryFindLocal predicate flow
             return
                 match result with
-                | Some value -> value 
+                | Some value -> value
                 | None -> raise <| new KeyNotFoundException()
         }
 
-    let inline private tryPickGen (chooser : ExecutionContext -> 'T -> 'R option) (flow : CloudFlow<'T>) : Cloud<'R option> = 
-        
-        let collectorf (cloudCts : ICloudCancellationTokenSource) = 
+    let inline private tryPickGen (chooser : ExecutionContext -> 'T -> 'R option) (flow : CloudFlow<'T>) : Cloud<'R option> =
+
+        let collectorf (cloudCts : ICloudCancellationTokenSource) =
             local {
                 let! ctx = Cloud.GetExecutionContext()
                 let resultRef = ref Unchecked.defaultof<'R option>
                 let cts = CancellationTokenSource.CreateLinkedTokenSource(cloudCts.Token.LocalToken)
-                return 
+                return
                     { new Collector<'T, 'R option> with
                         member self.DegreeOfParallelism = flow.DegreeOfParallelism
-                        member self.Iterator() = 
-                            {   Index = ref -1; 
+                        member self.Iterator() =
+                            {   Index = ref -1;
                                 Func = (fun value -> match chooser ctx value with Some value' -> resultRef := Some value'; cloudCts.Cancel() | None -> ());
                                 Cts = cts }
-                        member self.Result = 
+                        member self.Result =
                             !resultRef }
             }
         cloud {
@@ -827,15 +827,15 @@
     /// <param name="chooser">A function that transforms items into options.</param>
     /// <param name="flow">The input cloud flow.</param>
     /// <returns>The first element for which the chooser returns Some, or None if every element evaluates to None.</returns>
-    let inline tryPick (chooser : 'T -> 'R option) (flow : CloudFlow<'T>) : Cloud<'R option> = 
-        tryPickGen (fun _ctx x -> chooser x) flow 
+    let inline tryPick (chooser : 'T -> 'R option) (flow : CloudFlow<'T>) : Cloud<'R option> =
+        tryPickGen (fun _ctx x -> chooser x) flow
 
     /// <summary>Applies the given locally executing cloud function to successive elements, returning the first result where the function returns a Some value.</summary>
     /// <param name="chooser">A locally executing cloud function that transforms items into options.</param>
     /// <param name="flow">The input cloud flow.</param>
     /// <returns>The first element for which the chooser returns Some, or None if every element evaluates to None.</returns>
-    let inline tryPickLocal (chooser : 'T -> Local<'R option>) (flow : CloudFlow<'T>) : Cloud<'R option> = 
-        tryPickGen (fun ctx x -> chooser x |> run ctx) flow 
+    let inline tryPickLocal (chooser : 'T -> Local<'R option>) (flow : CloudFlow<'T>) : Cloud<'R option> =
+        tryPickGen (fun ctx x -> chooser x |> run ctx) flow
 
     /// <summary>Applies the given function to successive elements, returning the first result where the function returns a Some value.
     /// Raises KeyNotFoundException when every item of the cloud flow evaluates to None when the given function is applied.</summary>
@@ -843,12 +843,12 @@
     /// <param name="flow">The input cloud flow.</param>
     /// <returns>The first element for which the chooser returns Some, or raises KeyNotFoundException if every element evaluates to None.</returns>
     /// <exception cref="System.KeyNotFoundException">Thrown if every item of the cloud flow evaluates to None when the given function is applied.</exception>
-    let inline pick (chooser : 'T -> 'R option) (flow : CloudFlow<'T>) : Cloud<'R> = 
-        cloud {
-            let! result = tryPick chooser flow 
-            return 
+    let inline pick (chooser : 'T -> 'R option) (flow : CloudFlow<'T>) : Cloud<'R> =
+        cloud {
+            let! result = tryPick chooser flow
+            return
                 match result with
-                | Some value -> value 
+                | Some value -> value
                 | None -> raise <| new KeyNotFoundException()
         }
 
@@ -858,12 +858,12 @@
     /// <param name="flow">The input cloud flow.</param>
     /// <returns>The first element for which the chooser returns Some, or raises KeyNotFoundException if every element evaluates to None.</returns>
     /// <exception cref="System.KeyNotFoundException">Thrown if every item of the cloud flow evaluates to None when the given function is applied.</exception>
-    let inline pickLocal (chooser : 'T -> Local<'R option>) (flow : CloudFlow<'T>) : Cloud<'R> = 
-        cloud {
-            let! result = tryPickLocal chooser flow 
-            return 
+    let inline pickLocal (chooser : 'T -> Local<'R option>) (flow : CloudFlow<'T>) : Cloud<'R> =
+        cloud {
+            let! result = tryPickLocal chooser flow
+            return
                 match result with
-                | Some value -> value 
+                | Some value -> value
                 | None -> raise <| new KeyNotFoundException()
         }
 
@@ -871,10 +871,10 @@
     /// <param name="predicate">A function to test each source element for a condition.</param>
     /// <param name="flow">The input cloud flow.</param>
     /// <returns>true if any element satisfies the predicate. Otherwise, returns false.</returns>
-    let inline exists (predicate : 'T -> bool) (flow : CloudFlow<'T>) : Cloud<bool> = 
-        cloud {
-            let! result = tryFind predicate flow 
-            return 
+    let inline exists (predicate : 'T -> bool) (flow : CloudFlow<'T>) : Cloud<bool> =
+        cloud {
+            let! result = tryFind predicate flow
+            return
                 match result with
                 | Some _ -> true
                 | None -> false
@@ -884,10 +884,10 @@
     /// <param name="predicate">A locally executing cloud function to test each source element for a condition.</param>
     /// <param name="flow">The input cloud flow.</param>
     /// <returns>true if any element satisfies the predicate. Otherwise, returns false.</returns>
-    let inline existsLocal (predicate : 'T -> Local<bool>) (flow : CloudFlow<'T>) : Cloud<bool> = 
-        cloud {
-            let! result = tryFindLocal predicate flow 
-            return 
+    let inline existsLocal (predicate : 'T -> Local<bool>) (flow : CloudFlow<'T>) : Cloud<bool> =
+        cloud {
+            let! result = tryFindLocal predicate flow
+            return
                 match result with
                 | Some _ -> true
                 | None -> false
@@ -898,7 +898,7 @@
     /// <param name="predicate">A function to test each source element for a condition.</param>
     /// <param name="flow">The input cloud flow.</param>
     /// <returns>true if all of the elements satisfies the predicate. Otherwise, returns false.</returns>
-    let inline forall (predicate : 'T -> bool) (flow : CloudFlow<'T>) : Cloud<bool> = 
+    let inline forall (predicate : 'T -> bool) (flow : CloudFlow<'T>) : Cloud<bool> =
         cloud {
             let! result = exists (fun x -> not <| predicate x) flow
             return not result
@@ -909,7 +909,7 @@
     /// <param name="predicate">A function to test each source element for a condition.</param>
     /// <param name="flow">The input cloud flow.</param>
     /// <returns>true if all of the elements satisfies the predicate. Otherwise, returns false.</returns>
-    let inline forallLocal (predicate : 'T -> Local<bool>) (flow : CloudFlow<'T>) : Cloud<bool> = 
+    let inline forallLocal (predicate : 'T -> Local<bool>) (flow : CloudFlow<'T>) : Cloud<bool> =
         cloud {
             let! result = existsLocal (fun x -> local { let! v = predicate x in return not v }) flow
             return not result
@@ -979,16 +979,11 @@
                 foldGen (fun _ state x ->
                                let kx = projection x
                                match state with
-<<<<<<< HEAD
                                | None -> Some (ref x, ref kx)
                                | Some (v, k) when !k < kx ->
                                    v := x
                                    k := kx
                                    state
-=======
-                               | None -> Some (x, keyOfX)
-                               | Some (_, keyOfValue) when keyOfValue < keyOfX -> Some (x, keyOfX)
->>>>>>> d3d8da6d
                                | _ -> state)
                         (fun _ left right ->
                              match left, right with
@@ -1014,16 +1009,11 @@
                 foldGen (fun _ state x ->
                              let kx = projection x
                              match state with
-<<<<<<< HEAD
                              | None -> Some (ref x, ref kx)
                              | Some (v, k) when !k > kx ->
                                  v := x
                                  k := kx
                                  state
-=======
-                             | None -> Some (x, keyOfX)
-                             | Some (_, keyOfValue) when keyOfValue > keyOfX -> Some (x, keyOfX)
->>>>>>> d3d8da6d
                              | _ -> state)
                         (fun _ left right ->
                              match left, right with
@@ -1055,8 +1045,8 @@
                         (fun _ left right ->
                          match left, right with
                          | Some y, Some x -> y := reducer !y !x; left
-                         | None, Some x -> right
-                         | Some y, None -> left
+                         | None, Some _ -> right
+                         | Some _, None -> left
                          | None, None -> left)
                         (fun _ -> None)
                         flow
